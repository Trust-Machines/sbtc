import {
  alice,
  deployer,
  deposit,
  errors,
  getCurrentBurnInfo,
  randomPublicKeys,
  registry,
} from "./helpers";
import { test, expect, describe } from "vitest";
import { txOk, filterEvents, rov, txErr } from "@clarigen/test";
import { CoreNodeEventType, cvToValue } from "@clarigen/core";

describe("sBTC deposit contract", () => {
  describe("complete deposit contract setup (err 300)", () => {
    test("Fail complete-deposit-wrapper invalid txid length", () => {
      const { burnHeight, burnHash } = getCurrentBurnInfo();

      const receipt = txErr(
        deposit.completeDepositWrapper({
          txid: new Uint8Array(31).fill(0),
          voutIndex: 0,
          amount: 1000n,
          recipient: deployer,
          burnHash,
          burnHeight,
          sweepTxid: new Uint8Array(32).fill(1),
        }),
        deployer
      );
      expect(receipt.value).toEqual(errors.deposit.ERR_TXID_LEN);
    });

    test("Fail complete-deposit-wrapper invalid low amount", () => {
      const { burnHeight, burnHash } = getCurrentBurnInfo();

      const receipt = txErr(
        deposit.completeDepositWrapper({
          txid: new Uint8Array(32).fill(0),
          voutIndex: 0,
          amount: 10n,
          recipient: deployer,
          burnHash,
          burnHeight,
          sweepTxid: new Uint8Array(32).fill(1),
        }),
        deployer
      );
      expect(receipt.value).toEqual(
        deposit.constants.ERR_LOWER_THAN_DUST.value
      );
    });

    test("Fail complete-deposit-wrapper replay deposit (err 301)", () => {
      const { burnHeight, burnHash } = getCurrentBurnInfo();

      const receipt0 = txOk(
        deposit.completeDepositWrapper({
          txid: new Uint8Array(32).fill(0),
          voutIndex: 0,
          amount: 1000n,
          recipient: deployer,
          burnHash,
          burnHeight,
          sweepTxid: new Uint8Array(32).fill(1),
        }),
        deployer
      );
      expect(receipt0.value).toEqual(true);
      const receipt1 = txErr(
        deposit.completeDepositWrapper({
          txid: new Uint8Array(32).fill(0),
          voutIndex: 0,
          amount: 1000n,
          recipient: deployer,
          burnHash,
          burnHeight,
          sweepTxid: new Uint8Array(32).fill(1),
        }),
        deployer
      );
      expect(receipt1.value).toEqual(errors.deposit.ERR_DEPOSIT_REPLAY);
    });

    test("Fail complete-deposit-wrapper Bitcoin forked", () => {
      const { burnHeight, burnHash } = getCurrentBurnInfo();

      const receipt0 = txOk(
        deposit.completeDepositWrapper({
          txid: new Uint8Array(32).fill(0),
          voutIndex: 0,
          amount: 1000n,
          recipient: deployer,
          burnHash,
          burnHeight,
          sweepTxid: new Uint8Array(32).fill(1),
        }),
        deployer
      );
      expect(receipt0.value).toEqual(true);
      simnet.mineEmptyBlock();
      const receipt1 = txErr(
        deposit.completeDepositWrapper({
          txid: new Uint8Array(32).fill(1),
          voutIndex: 0,
          amount: 1000n,
          recipient: deployer,
          burnHash: new Uint8Array(32).fill(1),
          burnHeight,
          sweepTxid: new Uint8Array(32).fill(2),
        }),
        deployer
      );
      expect(receipt1.value).toEqual(errors.deposit.ERR_INVALID_BURN_HASH);
    });

    test("Call complete-deposit-wrapper placeholder, check print", () => {
      const { burnHeight, burnHash } = getCurrentBurnInfo();

      const receipt = txOk(
        deposit.completeDepositWrapper({
          txid: new Uint8Array(32).fill(0),
          voutIndex: 0,
          amount: 1000n,
          recipient: deployer,
          burnHash,
          burnHeight,
          sweepTxid: new Uint8Array(32).fill(1),
        }),
        deployer
      );
      const printEvents = filterEvents(
        receipt.events,
        CoreNodeEventType.ContractEvent
      );
      const [print] = printEvents;
      const printData = cvToValue<{
        topic: string;
        txid: string;
        voutIndex: bigint;
        amount: bigint;
      }>(print.data.value);
      expect(printData).toStrictEqual({
        topic: "completed-deposit",
        bitcoinTxid: new Uint8Array(32).fill(0),
        outputIndex: 0n,
        amount: 1000n,
        burnHash,
        burnHeight: BigInt(burnHeight),
        sweepTxid: new Uint8Array(32).fill(1),
      });
    });

    test("Call get-complete-deposit placeholder", () => {
      const { burnHeight, burnHash } = getCurrentBurnInfo();
      const sweepTxid = new Uint8Array(32).fill(2);
      txOk(
        deposit.completeDepositWrapper({
          txid: new Uint8Array(32).fill(0),
          voutIndex: 0,
          amount: 1000n,
          recipient: deployer,
          burnHash,
          burnHeight,
          sweepTxid: sweepTxid,
        }),
        deployer
      );
      const receipt1 = rov(
        registry.getDepositStatus({
          txid: new Uint8Array(32).fill(0),
          voutIndex: 0,
        }),
        deployer
      );
      expect(receipt1).toStrictEqual(true);
    });
  });
  describe("complete many deposits", () => {
    test("fail multiple deposits, first one fails due to txid length", () => {
      const { burnHeight, burnHash } = getCurrentBurnInfo();

      const receipt = txErr(
        deposit.completeDepositsWrapper({
          deposits: [
            {
              txid: new Uint8Array(31).fill(0),
              voutIndex: 0,
              amount: 1000n,
              recipient: deployer,
              burnHash,
              burnHeight,
              sweepTxid: new Uint8Array(32).fill(1),
            },
            {
              txid: new Uint8Array(32).fill(1),
              voutIndex: 0,
              amount: 1000n,
              recipient: deployer,
              burnHash,
              burnHeight,
              sweepTxid: new Uint8Array(32).fill(1),
            },
          ],
          ...getCurrentBurnInfo(),
        }),
        deployer
      );
      // fold err prefix is "u303" + 10, first item errs so should be 313
      expect(receipt.value).toEqual(313n);
    });
    test("fail multiple deposits, second one fails due to low amount", () => {
      const { burnHeight, burnHash } = getCurrentBurnInfo();

      const receipt = txErr(
        deposit.completeDepositsWrapper({
          deposits: [
            {
              txid: new Uint8Array(32).fill(0),
              voutIndex: 0,
              amount: 1000n,
              recipient: deployer,
              burnHash,
              burnHeight,
              sweepTxid: new Uint8Array(32).fill(1),
            },
            {
              txid: new Uint8Array(32).fill(1),
              voutIndex: 0,
              amount: 100n,
              recipient: deployer,
              burnHash,
              burnHeight,
              sweepTxid: new Uint8Array(32).fill(1),
            },
          ],
          ...getCurrentBurnInfo(),
        }),
        deployer
      );
      // fold err prefix is "u303" + 10, first item errs so should be 314
      expect(receipt.value).toEqual(314n);
    });
    test("fail multiple deposits, third one fails due to invalid caller", () => {
      const { burnHeight, burnHash } = getCurrentBurnInfo();

      const receipt = txErr(
        deposit.completeDepositsWrapper({
          deposits: [
            {
              txid: new Uint8Array(32).fill(0),
              voutIndex: 0,
              amount: 1000n,
              recipient: deployer,
              burnHash,
              burnHeight,
              sweepTxid: new Uint8Array(32).fill(1),
            },
            {
              txid: new Uint8Array(32).fill(1),
              voutIndex: 0,
              amount: 1000n,
              recipient: deployer,
              burnHash,
              burnHeight,
              sweepTxid: new Uint8Array(32).fill(1),
            },
            {
              txid: new Uint8Array(32).fill(2),
              voutIndex: 0,
              amount: 100n,
              recipient: alice,
              burnHash,
              burnHeight,
              sweepTxid: new Uint8Array(32).fill(1),
            },
          ],
          ...getCurrentBurnInfo(),
        }),
        deployer
      );
      // fold err prefix is "u303" + 10, third item errs so should be 315
      expect(receipt.value).toEqual(315n);
    });
    test("complete multiple deposits successfully", () => {
      const { burnHeight, burnHash } = getCurrentBurnInfo();

      const receipt = txOk(
        deposit.completeDepositsWrapper({
          deposits: [
            {
              txid: new Uint8Array(32).fill(0),
              voutIndex: 0,
              amount: 1000n,
              recipient: deployer,
              burnHash,
              burnHeight,
              sweepTxid: new Uint8Array(32).fill(1),
            },
            {
              txid: new Uint8Array(32).fill(1),
              voutIndex: 0,
              amount: 1000n,
              recipient: deployer,
              burnHash,
              burnHeight,
              sweepTxid: new Uint8Array(32).fill(1),
            },
          ],
          ...getCurrentBurnInfo(),
        }),
        deployer
      );
      expect(receipt.value).toEqual(2n);
    });
  });
});

describe("optimization tests", () => {
  test("test maximum deposts that can be processed", () => {
    const { burnHeight, burnHash } = getCurrentBurnInfo();

    const totalAmount = 1000000n;
<<<<<<< HEAD
    const runs = 500;
=======
    const runs = 400;
>>>>>>> f741ad5e
    const txids = randomPublicKeys(runs).map((pk) => pk.slice(0, 32));
    txOk(
      deposit.completeDepositsWrapper({
        deposits: txids.map((txid) => ({
          txid,
          voutIndex: 0,
          amount: totalAmount / BigInt(runs),
          recipient: deployer,
          burnHash,
          burnHeight,
          sweepTxid: new Uint8Array(32).fill(1),
        })),
        ...getCurrentBurnInfo(),
      }),
      deployer
    );
  });
});<|MERGE_RESOLUTION|>--- conflicted
+++ resolved
@@ -321,11 +321,7 @@
     const { burnHeight, burnHash } = getCurrentBurnInfo();
 
     const totalAmount = 1000000n;
-<<<<<<< HEAD
     const runs = 500;
-=======
-    const runs = 400;
->>>>>>> f741ad5e
     const txids = randomPublicKeys(runs).map((pk) => pk.slice(0, 32));
     txOk(
       deposit.completeDepositsWrapper({
