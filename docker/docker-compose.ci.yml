--- conflicted
+++ resolved
@@ -1,11 +1,7 @@
 services:
 
   bitcoind:
-<<<<<<< HEAD
-    image: lncm/bitcoind:v27.0
-=======
     image: lncm/bitcoind:v25.1
->>>>>>> c4a13c8f
     volumes:
       - ../signer/tests/service-configs/bitcoin.conf:/data/.bitcoin/bitcoin.conf:ro
     restart: on-failure
