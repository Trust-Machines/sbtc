--- conflicted
+++ resolved
@@ -2,12 +2,9 @@
 resolver = "2"
 members = [
   "signer",
-<<<<<<< HEAD
-  "blocklist-client"
-=======
   ".generated-sources/emily",
-  "emily/lambda"
->>>>>>> 6a9a5a30
+  "emily/lambda",
+    "blocklist-client"
 ]
 
 [profile.dev]
