//! Contains client wrappers for bitcoin core and electrum.

use std::sync::Arc;

use bitcoin::Amount;
use bitcoin::Block;
use bitcoin::BlockHash;
use bitcoin::Denomination;
use bitcoin::OutPoint;
use bitcoin::ScriptBuf;
use bitcoin::Transaction;
use bitcoin::Txid;
use bitcoin::Wtxid;
use bitcoincore_rpc::json::EstimateMode;
use bitcoincore_rpc::jsonrpc::error::Error as JsonRpcError;
use bitcoincore_rpc::jsonrpc::error::RpcError;
use bitcoincore_rpc::Auth;
use bitcoincore_rpc::Error as BtcRpcError;
use bitcoincore_rpc::RpcApi as _;
use bitcoincore_rpc_json::GetMempoolEntryResult;
use bitcoincore_rpc_json::GetRawTransactionResultVin;
use bitcoincore_rpc_json::GetRawTransactionResultVout as BitcoinTxInfoVout;
use bitcoincore_rpc_json::GetTxOutResult;
use serde::Deserialize;
use url::Url;

use crate::bitcoin::BitcoinInteract;
use crate::error::Error;

use super::GetTransactionFeeResult;
use super::TransactionLookupHint;

/// A slimmed down type representing a response from bitcoin-core's
/// getrawtransaction RPC.
///
/// The docs for the getrawtransaction RPC call can be found here:
/// <https://bitcoincore.org/en/doc/25.0.0/rpc/rawtransactions/getrawtransaction/>.
#[derive(Debug, Clone, Deserialize)]
pub struct GetTxResponse {
    /// The raw bitcoin transaction.
    #[serde(with = "bitcoin::consensus::serde::With::<bitcoin::consensus::serde::Hex>")]
    #[serde(rename = "hex")]
    pub tx: Transaction,
    /// The block hash of the Bitcoin block that includes this transaction.
    #[serde(rename = "blockhash")]
    pub block_hash: Option<BlockHash>,
    /// The number of confirmations deep from that chain tip of the bitcoin
    /// block that includes this transaction.
    ///
    /// TODO(384): In the case of a reorg, it's not entirely clear what
    /// happens here. We need to make sure that the "reasonable thing"
    /// happens.
    pub confirmations: Option<u32>,
    /// The Unix epoch time when the block was mined. It reflects the
    /// timestamp as recorded by the miner of the block.
    #[serde(rename = "blocktime")]
    pub block_time: Option<u64>,
}

/// A struct containing the response from bitcoin-core for a
/// `getrawtransaction` RPC where verbose is set to 2 where the block hash
/// is supplied as an RPC argument.
///
/// # Notes
///
/// * This struct is a slightly modified version of the
///   [`GetRawTransactionResult`](bitcoincore_rpc_json::GetRawTransactionResult)
///   type, which is what the bitcoincore-rpc crate returns for the
///   `getrawtransaction` RPC with verbosity set to 1. That type is missing
///   some information that we may want.
/// * The `block_hash`, `block_time`, `confirmations`, `fee`, and
///   `is_active_chain` fields are always populated from bitcoin-core for a
///   `getrawtransaction` RPC with verbosity 2 when the `block_hash` is
///   supplied. That is why they are not `Option`s here.
/// * This struct omits some fields returned from bitcoin-core, most
///   notably the `vin.prevout.script_pub_key.desc` field.
/// * Since we require bitcoin-core v25 or later these docs were taken from
///   <https://bitcoincore.org/en/doc/25.0.0/rpc/rawtransactions/getrawtransaction/>
///   and not from the more generic bitcoin.org docs
///   <https://developer.bitcoin.org/reference/rpc/getrawtransaction.html>
#[derive(Clone, PartialEq, Eq, Debug, serde::Deserialize, serde::Serialize)]
pub struct BitcoinTxInfo {
    /// Whether the specified block (in the getrawtransaction RPC) is in
    /// the active chain or not. It is only present when the "blockhash"
    /// argument is present in the RPC.
    pub in_active_chain: bool,
    /// The transaction fee paid to the bitcoin miners.
    ///
    /// This field is returned whenever the "block undo data" is present
    /// for a block. The block undo data is always present for validated
    /// blocks, and block validation is always done for blocks on the
    /// currently active chain [1-4]. So if this field is missing then this
    /// block has not been validated and so is not on the active
    /// blockchain.
    ///
    /// [1]: <https://bitcoincore.reviews/23319#l-133>
    /// [2]: <https://bitcoincore.reviews/23319#l-141>
    /// [3]: <https://bitcoincore.reviews/23319#l-147>
    /// [4]: <https://bitcoincore.reviews/23319#l-153>
    #[serde(default, with = "bitcoin::amount::serde::as_btc")]
    pub fee: Amount,
    /// The raw bitcoin transaction.
    #[serde(with = "bitcoin::consensus::serde::With::<bitcoin::consensus::serde::Hex>")]
    #[serde(rename = "hex")]
    pub tx: Transaction,
    /// The transaction id (the same value provided in the RPC).
    pub txid: Txid,
    /// The transaction hash (differs from txid for witness transactions).
    pub hash: Wtxid,
    /// The serialized transaction size.
    pub size: u64,
    /// The virtual transaction size (differs from size for witness
    /// transactions).
    pub vsize: u64,
    /// The inputs into the transaction.
    pub vin: Vec<BitcoinTxVin>,
    /// A description of the transactions outputs. This object is missing
    /// the `desc` field in the `scriptPubKey` object. That field is the
    /// "Inferred descriptor for the output".
    pub vout: Vec<BitcoinTxInfoVout>,
    /// The block hash of the Bitcoin block that includes this transaction.
    #[serde(rename = "blockhash")]
    pub block_hash: BlockHash,
    /// The number of confirmations deep from that chain tip of the bitcoin
    /// block that includes this transaction.
    pub confirmations: u32,
    /// The Unix epoch time when the block was mined. It reflects the
    /// timestamp as recorded by the miner of the block.
    #[serde(rename = "blocktime")]
    pub block_time: u64,
}

/// A slimmed down version of the `BitcoinTxInfo` struct which only contains the
/// `fee`, `vsize`, and `confirmations` fields; used in fee-retrieval contexts.
#[derive(Debug, Clone, Deserialize)]
pub struct BitcoinTxFeeInfo {
    /// The transaction fee paid to the bitcoin miners. If the transaction is
    /// not confirmed, a number of RPC endpoints will not return this field.
    #[serde(default, with = "bitcoin::amount::serde::as_btc::opt")]
    pub fee: Option<Amount>,
    /// The virtual transaction size (differs from size for witness
    /// transactions).
    pub vsize: u64,
}

/// A struct containing the response from bitcoin-core for a
/// `gettxspendingprevout` RPC call. The actual response is an array; this
/// struct represents a single element of that array.
///
/// # Notes
///
/// * This endpoint requires bitcoin-core v25.0 or later.
/// * Documentation for this endpoint can be found at
///   https://bitcoincore.org/en/doc/25.0.0/rpc/blockchain/gettxspendingprevout/
/// * This struct omits some fields returned from bitcoin-core: `txid` and
///   `vout`, which are just the txid and vout of the outpoint which was passed
///   as RPC arguments. We don't need them because we're not providing multiple
///   outpoints to check, so we don't need to map the results back to specific
///   outpoints.
#[derive(Clone, PartialEq, Eq, Debug, serde::Deserialize, serde::Serialize)]
pub struct TxSpendingPrevOut {
    /// The txid of the transaction which spent the output.
    #[serde(rename = "spendingtxid")]
    pub spending_txid: Option<Txid>,
}

/// A struct representing an output of a transaction. This is necessary as
/// the [`bitcoin::OutPoint`] type does not serialize to the format that the
/// bitcoin-core RPC expects.
#[derive(Clone, PartialEq, Eq, Debug, serde::Deserialize, serde::Serialize)]
pub struct RpcOutPoint {
    /// The txid of the transaction including the output.
    pub txid: Txid,
    /// The index of the output in the transaction.
    pub vout: u32,
}

impl From<&OutPoint> for RpcOutPoint {
    fn from(outpoint: &OutPoint) -> Self {
        Self {
            txid: outpoint.txid,
            vout: outpoint.vout,
        }
    }
}

/// A description of an input into a transaction.
#[derive(Clone, PartialEq, Eq, Debug, serde::Deserialize, serde::Serialize)]
pub struct BitcoinTxVin {
    /// Most of the details to the input into the transaction
    #[serde(flatten)]
    pub details: GetRawTransactionResultVin,
    /// The previous output.
    ///
    /// This field is omitted if block undo data is not available, so it is
    /// missing whenever the `fee` field is missing in the
    /// [`BitcoinTxInfo`].
    pub prevout: BitcoinTxVinPrevout,
}

/// The previous output, omitted if block undo data is not available.
#[derive(Clone, PartialEq, Eq, Debug, serde::Deserialize, serde::Serialize)]
pub struct BitcoinTxVinPrevout {
    /// Whether this is a Coinbase or not.
    pub generated: bool,
    /// The height of the prevout.
    pub height: u64,
    /// The value of the prevout in BTC.
    #[serde(with = "bitcoin::amount::serde::as_btc")]
    pub value: Amount,
    /// The scriptPubKey of the prevout.
    #[serde(rename = "scriptPubKey")]
    pub script_pub_key: PrevoutScriptPubKey,
}

/// This type contains the `vin[*].prevout.scriptPubKey` field(s) for the
/// `getrawtransaction` RPC response when verbose = 2
///
/// This struct leaves out the following fields (because we have no use for
/// them):
/// * `asm`
/// * `addresses`
/// * `address`
/// * `req_sigs`
/// * `type`
#[derive(Clone, PartialEq, Eq, Debug, serde::Deserialize, serde::Serialize)]
#[serde(rename_all = "camelCase")]
pub struct PrevoutScriptPubKey {
    /// The scriptPubKey locking the UTXO.
    #[serde(rename = "hex")]
    pub script: ScriptBuf,
}

/// A struct representing the recommended fee, in sats per vbyte, from a
/// particular source.
#[derive(Debug, Clone, Copy, PartialEq)]
pub struct FeeEstimate {
    /// Satoshis per vbyte
    pub sats_per_vbyte: f64,
}

/// A client for interacting with bitcoin-core
#[derive(Debug, Clone)]
pub struct BitcoinCoreClient {
    /// The underlying bitcoin-core client
    inner: Arc<bitcoincore_rpc::Client>,
}

/// Implement TryFrom for Url to allow for easy conversion from a URL to a
/// BitcoinCoreClient.
impl TryFrom<&Url> for BitcoinCoreClient {
    type Error = Error;

    fn try_from(url: &Url) -> Result<Self, Self::Error> {
        let username = url.username().to_string();
        let password = url.password().unwrap_or_default().to_string();
        let host = url
            .host_str()
            .ok_or(Error::InvalidUrl(url::ParseError::EmptyHost))?;
        let port = url.port().ok_or(Error::PortRequired)?;

        let endpoint = format!("{}://{host}:{port}", url.scheme());

        Self::new(&endpoint, username, password)
    }
}

impl BitcoinCoreClient {
    /// Return a bitcoin-core RPC client. Will error if the URL is an invalid URL.
    ///
    /// # Notes
    ///
    /// This function does not attempt to establish a connection to bitcoin-core.
    pub fn new(url: &str, username: String, password: String) -> Result<Self, Error> {
        let auth = Auth::UserPass(username, password);
        let client = bitcoincore_rpc::Client::new(url, auth)
            .map(Arc::new)
            .map_err(|err| Error::BitcoinCoreRpcClient(err, url.to_string()))?;

        Ok(Self { inner: client })
    }

    /// Return a reference to the inner bitcoin-core RPC client.
    pub fn inner_client(&self) -> &bitcoincore_rpc::Client {
        &self.inner
    }

    /// Fetch the block identified by the given block hash.
    pub fn get_block(&self, block_hash: &BlockHash) -> Result<Option<Block>, Error> {
        match self.inner.get_block(block_hash) {
            Ok(block) => Ok(Some(block)),
            Err(BtcRpcError::JsonRpc(JsonRpcError::Rpc(RpcError { code: -5, .. }))) => Ok(None),
            Err(error) => Err(Error::BitcoinCoreGetBlock(error, *block_hash)),
        }
    }

    /// Fetch and decode raw transaction from bitcoin-core using the
    /// getrawtransaction RPC with a verbosity of 1. None is returned if
    /// the node cannot find the transaction in a bitcoin block or the
    /// mempool.
    ///
    /// # Notes
    ///
    /// By default, this call only returns a transaction if it is in the
    /// mempool. If -txindex is enabled on bitcoin-core and no blockhash
    /// argument is passed, it will return the transaction if it is in the
    /// mempool or any block. We require -txindex to be enabled (same with
    /// stacks-core[^1]) so this should work with transactions in either
    /// the mempool and a bitcoin block.
    ///
    /// [^1]: <https://docs.stacks.co/guides-and-tutorials/run-a-miner/mine-mainnet-stacks-tokens>
    pub fn get_tx(&self, txid: &Txid) -> Result<Option<GetTxResponse>, Error> {
        let args = [
            serde_json::to_value(txid).map_err(Error::JsonSerialize)?,
            // This is the verbosity level. The acceptable values are 0, 1,
            // and 2, and we want the 1 for some additional information
            // over just the raw transaction.
            serde_json::Value::Number(serde_json::value::Number::from(1u32)),
            serde_json::Value::Null,
        ];

        match self.inner.call::<GetTxResponse>("getrawtransaction", &args) {
            Ok(tx_info) => Ok(Some(tx_info)),
            Err(BtcRpcError::JsonRpc(JsonRpcError::Rpc(RpcError { code: -5, .. }))) => Ok(None),
            Err(err) => Err(Error::BitcoinCoreGetTransaction(err, *txid)),
        }
    }

    /// Fetch and decode raw transaction from bitcoin-core using the
    /// `getrawtransaction` RPC with a verbosity of 2.
    ///
    /// #### From the bitcoin-core docs:
    ///
    /// By default, this call only returns a transaction if it is in the
    /// mempool. If -txindex is enabled and no blockhash argument is passed, it
    /// will return the transaction if it is in the mempool or any block. If a
    /// blockhash argument is passed, it will return the transaction if the
    /// specified block is available and the transaction is in that block.
    ///
    /// # Notes
    ///
    /// - This method requires bitcoin-core v25 or later.
    /// - The implementation is based on the documentation at
    ///   https://bitcoincore.org/en/doc/25.0.0/rpc/rawtransactions/getrawtransaction/
    pub fn get_tx_info(
        &self,
        txid: &Txid,
        block_hash: &BlockHash,
    ) -> Result<Option<BitcoinTxInfo>, Error> {
        let args = [
            serde_json::to_value(txid).map_err(Error::JsonSerialize)?,
            // This is the verbosity level. The acceptable values are 0, 1,
            // and 2, and we want the 2 because it will include all the
            // required fields of the type.
            serde_json::Value::Number(serde_json::value::Number::from(2u32)),
            serde_json::to_value(block_hash).map_err(Error::JsonSerialize)?,
        ];

        match self.inner.call::<BitcoinTxInfo>("getrawtransaction", &args) {
            Ok(tx_info) => Ok(Some(tx_info)),
            // If the `block_hash` is not found then the message is "Block
            // hash not found", while if the transaction is not found in an
            // actual block then the message is "No such transaction found
            // in the provided block. Use `gettransaction` for wallet
            // transactions." In both cases the code is the same.
            Err(BtcRpcError::JsonRpc(JsonRpcError::Rpc(RpcError { code: -5, .. }))) => Ok(None),
            Err(err) => Err(Error::BitcoinCoreGetTransaction(err, *txid)),
        }
    }

    /// Fetch and decode raw transaction from bitcoin-core using the
    /// `getrawtransaction` RPC with a verbosity of 2. This method returns a
    /// highly slimmed-down version of the response, containing only the
    /// `fee` and `vsize` fields for fees retrieval.
    pub fn get_tx_fee_info(&self, txid: &Txid) -> Result<Option<BitcoinTxFeeInfo>, Error> {
        let args = [
            serde_json::to_value(txid).map_err(Error::JsonSerialize)?,
            // This is the verbosity level. The acceptable values are 0, 1,
            // and 2, and we want the 2 because it will include all the
            // required fields of the type.
            serde_json::Value::Number(serde_json::value::Number::from(2u32)),
        ];

        match self
            .inner
            .call::<BitcoinTxFeeInfo>("getrawtransaction", &args)
        {
            Ok(tx_info) => Ok(Some(tx_info)),
            // If the `block_hash` is not found then the message is "Block
            // hash not found", while if the transaction is not found in an
            // actual block then the message is "No such transaction found
            // in the provided block. Use `gettransaction` for wallet
            // transactions." In both cases the code is the same.
            Err(BtcRpcError::JsonRpc(JsonRpcError::Rpc(RpcError { code: -5, .. }))) => Ok(None),
            Err(err) => Err(Error::BitcoinCoreGetTransaction(err, *txid)),
        }
    }

    /// Scan the Bitcoin node's mempool to find transactions spending the
    /// provided output. This method uses the `gettxspendingprevout` RPC
    /// endpoint.
    ///
    /// # Notes
    ///
    /// This method requires bitcoin-core v25 or later and is based on the
    /// documentation at
    /// https://bitcoincore.org/en/doc/25.0.0/rpc/blockchain/gettxspendingprevout/
    pub fn get_tx_spending_prevout(&self, outpoint: &OutPoint) -> Result<Vec<Txid>, Error> {
        let rpc_outpoint = RpcOutPoint::from(outpoint);
        let args = [serde_json::to_value(vec![rpc_outpoint]).map_err(Error::JsonSerialize)?];

        let response = self
            .inner
            .call::<Vec<TxSpendingPrevOut>>("gettxspendingprevout", &args);

        let results = match response {
            Ok(response) => Ok(response),
            Err(err) => Err(Error::BitcoinCoreGetTxSpendingPrevout(err, *outpoint)),
        }?;

        // We will get results for each outpoint we pass in, and if there is no
        // transaction spending the outpoint then the `spending_txid` field will
        // be `None`. We filter out the `None`s and collect the `Some`s into a
        // vector of `Txid`s.
        let txids = results
            .into_iter()
            .filter_map(|result| result.spending_txid)
            .collect::<Vec<_>>();

        Ok(txids)
    }

    /// Scan the Bitcoin node's mempool to find transactions that are
    /// descendants of the provided transaction. This method uses the
    /// `getmempooldescendants` RPC endpoint.
    ///
    /// If the transaction is not in the mempool then an empty vector is
    /// returned.
    ///
    /// If there is a chain of transactions in the mempool which implicitly
    /// depend on the provided transaction, then the entire chain of
    /// transactions is returned, not just the immediate descendants.
    ///
    /// The ordering of the transactions in the returned vector is not
    /// guaranteed to be in any particular order.
    ///
    /// # Notes
    ///
    /// - This method requires bitcoin-core v25 or later.
    /// - The RPC endpoint does not in itself return raw transaction data, so
    ///   [`Self::get_tx`] must be used to fetch each transaction separately.
    /// - Implementation based on documentation at
    ///   https://bitcoincore.org/en/doc/25.0.0/rpc/blockchain/getmempooldescendants/
    pub fn get_mempool_descendants(&self, txid: &Txid) -> Result<Vec<Txid>, Error> {
        let args = [serde_json::to_value(txid).map_err(Error::JsonSerialize)?];

        let result = self.inner.call::<Vec<Txid>>("getmempooldescendants", &args);

        match result {
            Ok(txids) => Ok(txids),
            Err(BtcRpcError::JsonRpc(JsonRpcError::Rpc(RpcError { code: -5, .. }))) => Ok(vec![]),
            Err(err) => Err(Error::BitcoinCoreGetMempoolDescendants(err, *txid)),
        }
    }

    /// Fetch the output of a transaction identified by the given outpoint,
    /// optionally including mempool transactions.
    pub fn get_tx_out(
        &self,
        outpoint: &OutPoint,
        include_mempool: bool,
    ) -> Result<Option<GetTxOutResult>, Error> {
        match self
            .inner
            .get_tx_out(&outpoint.txid, outpoint.vout, Some(include_mempool))
        {
            Ok(txout) => Ok(txout),
            Err(BtcRpcError::JsonRpc(JsonRpcError::Rpc(RpcError { code: -5, .. }))) => Ok(None),
            Err(err) => Err(Error::BitcoinCoreGetTxOut(err, *outpoint, include_mempool)),
        }
    }

    /// Estimates the approximate fee in sats per vbyte needed for a
    /// transaction to be confirmed within `num_blocks`.
    ///
    /// # Notes
    ///
    /// Modified from the bitcoin-core docs[1]:
    ///
    /// Bitcoin-core has two different modes for fee rate estimation,
    /// "conservative" and "economical". We use the "conservative" estimate
    /// because it is more likely to be sufficient for the desired target,
    /// but is not as responsive to short term drops in the prevailing fee
    /// market when compared to the "economical" fee rate. Also, the docs
    /// mention the response is in BTC/kB, but from the comments in
    /// bitcoin-core[2] this is really BTC/kvB (kvB is kilo-vbyte).
    ///
    /// [^1]: https://developer.bitcoin.org/reference/rpc/estimatesmartfee.html
    /// [^2]: https://github.com/bitcoin/bitcoin/blob/d367a4e36f7357c4ebd018e8e1c9c5071db2e1c2/src/rpc/fees.cpp#L90-L91
    pub fn estimate_fee_rate(&self, num_blocks: u16) -> Result<FeeEstimate, Error> {
        let estimate_mode = Some(EstimateMode::Conservative);
        let resp = self
            .inner
            .estimate_smart_fee(num_blocks, estimate_mode)
            .map_err(|err| Error::EstimateSmartFee(err, num_blocks))?;

        // In local testing resp.fee_rate is `None` whenever there haven't
        // been enough transactions to make an estimate. Also, the fee rate
        // is in BTC/kvB, so we need to convert that to sats/vb.
        let sats_per_vbyte = match resp.fee_rate {
            Some(fee_rate) => fee_rate.to_float_in(Denomination::Satoshi) / 1000.,
            None => {
                let errors = resp.errors.unwrap_or_default().join(",");
                return Err(Error::EstimateSmartFeeResponse(errors, num_blocks));
            }
        };

        Ok(FeeEstimate { sats_per_vbyte })
    }

    /// Gets mempool data for the given transaction id. If the transaction was
    /// not found in the mempool, `None` is returned.
    ///
    /// Documentation for the `getmempoolentry` RPC call can be found here:
    /// https://bitcoincore.org/en/doc/25.0.0/rpc/blockchain/getmempoolentry/
    pub fn get_mempool_entry(&self, txid: &Txid) -> Result<Option<GetMempoolEntryResult>, Error> {
        match self.inner.get_mempool_entry(txid) {
            Ok(entry) => Ok(Some(entry)),
            Err(BtcRpcError::JsonRpc(JsonRpcError::Rpc(RpcError { code: -5, .. }))) => Ok(None),
            Err(err) => Err(Error::BitcoinCoreRpc(err)),
        }
    }
}

impl BitcoinInteract for BitcoinCoreClient {
    async fn broadcast_transaction(&self, tx: &Transaction) -> Result<(), Error> {
        self.inner
            .send_raw_transaction(tx)
            .map_err(Error::BitcoinCoreRpc)
            .map(|_| ())
    }

    async fn get_block(&self, block_hash: &BlockHash) -> Result<Option<Block>, Error> {
        self.get_block(block_hash)
    }

    async fn get_tx(&self, txid: &Txid) -> Result<Option<GetTxResponse>, Error> {
        self.get_tx(txid)
    }

    async fn get_tx_info(
        &self,
        txid: &Txid,
        block_hash: &BlockHash,
    ) -> Result<Option<BitcoinTxInfo>, Error> {
        self.get_tx_info(txid, block_hash)
    }

    async fn estimate_fee_rate(&self) -> Result<f64, Error> {
        // TODO(542): This function is supposed to incorporate other fee
        // estimation methods, in particular the ones in the
        // src/bitcoin/fees.rs module.
        self.estimate_fee_rate(1)
            .map(|estimate| estimate.sats_per_vbyte)
    }

    async fn find_mempool_transactions_spending_output(
        &self,
        outpoint: &OutPoint,
    ) -> Result<Vec<Txid>, Error> {
        self.get_tx_spending_prevout(outpoint)
    }

    async fn find_mempool_descendants(&self, txid: &Txid) -> Result<Vec<Txid>, Error> {
        self.get_mempool_descendants(txid)
    }

    async fn get_transaction_output(
        &self,
        outpoint: &OutPoint,
        include_mempool: bool,
    ) -> Result<Option<GetTxOutResult>, Error> {
        self.get_tx_out(outpoint, include_mempool)
    }

    async fn get_transaction_fee(
        &self,
        txid: &bitcoin::Txid,
        lookup_hint: Option<TransactionLookupHint>,
    ) -> Result<GetTransactionFeeResult, Error> {
        let vsize: u64;
        let fee: u64;

        match lookup_hint {
            None => {
                // Since we don't know if the transaction is confirmed or in
                // the mempool, we first try to get the fee info from the
                // confirmed transactions. This will also return a value if
                // the transaction exists in the mempool, but the fee will be
                // empty.
                let tx_fee_info = self
                    .get_tx_fee_info(txid)?
                    .ok_or(Error::BitcoinTxMissing(*txid, None))?;

                vsize = tx_fee_info.vsize;

                // If the fee is present, then the transaction was confirmed and
<<<<<<< HEAD
                // we can return early.
=======
                // we can can simply use that value.
>>>>>>> 7bf73ef0
                if let Some(tx_fee) = tx_fee_info.fee {
                    fee = tx_fee.to_sat();
                } else {
                    // Otherwise, we need to get the mempool entry which does
                    // include the fee information.
                    let mempool_entry = self
                        .get_mempool_entry(txid)?
                        .ok_or(Error::BitcoinTxMissing(*txid, None))?;

                    fee = mempool_entry.fees.base.to_sat();
                }
            }
            Some(TransactionLookupHint::Confirmed) => {
                let tx_fee_info = self
                    .get_tx_fee_info(txid)?
                    .ok_or(Error::BitcoinTxMissing(*txid, None))?;

                vsize = tx_fee_info.vsize;

                // If the transaction is confirmed, the fee will be present.
                // But if not, we will return an error since the hint explicitly
                // indicates that the transaction is confirmed.
                fee = tx_fee_info
                    .fee
                    .ok_or(Error::BitcoinTxMissing(*txid, None))?
                    .to_sat();
            }
            Some(TransactionLookupHint::Mempool) => {
                // If the hint indicates that the transaction is in the mempool
                // then we can skip the confirmed transaction lookup and go
                // straight to the mempool entry.
                let mempool_entry = self
                    .get_mempool_entry(txid)?
                    .ok_or(Error::BitcoinTxMissing(*txid, None))?;

                vsize = mempool_entry.vsize;
                fee = mempool_entry.fees.base.to_sat();
            }
        }

        // This should never happen since we're pulling the vsize from an actual
        // bitcoin transaction, but we'll check just in case.
        if vsize == 0 {
            return Err(Error::DivideByZero);
        }

        // Calculate the fee rate.
        let fee_rate = fee as f64 / vsize as f64;

        // Return the fee information.
        Ok(GetTransactionFeeResult { fee, fee_rate, vsize })
    }

    async fn get_mempool_entry(&self, txid: &Txid) -> Result<Option<GetMempoolEntryResult>, Error> {
        self.get_mempool_entry(txid)
    }
}<|MERGE_RESOLUTION|>--- conflicted
+++ resolved
@@ -605,11 +605,7 @@
                 vsize = tx_fee_info.vsize;
 
                 // If the fee is present, then the transaction was confirmed and
-<<<<<<< HEAD
-                // we can return early.
-=======
                 // we can can simply use that value.
->>>>>>> 7bf73ef0
                 if let Some(tx_fee) = tx_fee_info.fee {
                     fee = tx_fee.to_sat();
                 } else {
