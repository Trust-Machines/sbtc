//! validation of bitcoin transactions.

use bitcoin::relative::LockTime;
use bitcoin::Amount;
use bitcoin::OutPoint;
use bitcoin::ScriptBuf;
use bitcoin::XOnlyPublicKey;

use crate::bitcoin::utxo::FeeAssessment;
use crate::bitcoin::utxo::SignerBtcState;
use crate::context::Context;
use crate::error::Error;
use crate::keys::PublicKey;
use crate::storage::model::BitcoinBlockHash;
use crate::storage::model::BitcoinTxId;
use crate::storage::model::BitcoinTxSigHash;
use crate::storage::model::BitcoinWithdrawalOutput;
use crate::storage::model::ConstructionVersion;
use crate::storage::model::QualifiedRequestId;
use crate::storage::model::SignerVotes;
use crate::storage::DbRead;
use crate::DEPOSIT_LOCKTIME_BLOCK_BUFFER;

use super::utxo::DepositRequest;
use super::utxo::RequestRef;
use super::utxo::Requests;
use super::utxo::SignatureHash;
use super::utxo::UnsignedTransaction;
use super::utxo::WithdrawalRequest;

/// The necessary information for validating a bitcoin transaction.
#[derive(Debug, Clone)]
pub struct BitcoinTxContext {
    /// This signer's current view of the chain tip of the canonical
    /// bitcoin blockchain. It is the block hash of the block on the
    /// bitcoin blockchain with the greatest height. On ties, we sort by
    /// the block hash descending and take the first one.
    pub chain_tip: BitcoinBlockHash,
    /// The block height of the bitcoin chain tip identified by the
    /// `chain_tip` field.
    pub chain_tip_height: u64,
    /// This contains each of the requests for the entire transaction
    /// package. Each element in the vector corresponds to the requests
    /// that will be included in a single bitcoin transaction.
    pub request_packages: Vec<TxRequestIds>,
    /// This signer's public key.
    pub signer_public_key: PublicKey,
    /// The current aggregate key that was the output of DKG.
    pub aggregate_key: PublicKey,
    /// The state of the signers.
    pub signer_state: SignerBtcState,
}

/// This type is a container for all deposits and withdrawals that are part
/// of a transaction package.
#[derive(Debug, Clone)]
pub struct TxRequestIds {
    /// The deposit requests associated with the inputs in the transaction.
    pub deposits: Vec<OutPoint>,
    /// The withdrawal requests associated with the outputs in the current
    /// transaction.
    pub withdrawals: Vec<QualifiedRequestId>,
}

/// Check that this does not contain duplicate deposits or withdrawals.
///
/// TODO: Implement.
pub fn is_unique(_packages: &[TxRequestIds]) -> bool {
    false
}

impl BitcoinTxContext {
    /// Validate the current bitcoin transaction.
    pub async fn pre_validation<C>(&self, _ctx: &C) -> Result<(), Error>
    where
        C: Context + Send + Sync,
    {
        let unique_requests = is_unique(&self.request_packages);

        // TODO: check that we have not received a different transaction
        // package during this tenure.

        if unique_requests {
            Ok(())
        } else {
            // TODO: Create a real one
            Err(Error::ArithmeticOverflow)
        }
    }

    /// Construct the reports for each request that this transaction will
    /// service.
    pub async fn construct_package_sighashes<C>(
        &self,
        ctx: &C,
    ) -> Result<Vec<BitcoinTxValidationData>, Error>
    where
        C: Context + Send + Sync,
    {
        let mut signer_state = self.signer_state;
        let mut outputs = Vec::new();

        for requests in self.request_packages.iter() {
            let (output, new_signer_state) = self
                .construct_tx_sighashes(ctx, requests, signer_state)
                .await?;
            signer_state = new_signer_state;
            outputs.push(output);
        }

        Ok(outputs)
    }

    /// Construct the validation for each request that this transaction
    /// will service.
    ///
    /// This function returns the new signer bitcoin state if we were to
    /// sign and confirmed the bitcoin transaction created using the given
    /// inputs and outputs.
    async fn construct_tx_sighashes<C>(
        &self,
        ctx: &C,
        requests: &TxRequestIds,
        signer_state: SignerBtcState,
    ) -> Result<(BitcoinTxValidationData, SignerBtcState), Error>
    where
        C: Context + Send + Sync,
    {
        let db = ctx.get_storage();

        let signer_public_key = &self.signer_public_key;
        let aggregate_key = &self.aggregate_key;
        let chain_tip = &self.chain_tip;

        let mut deposits = Vec::new();
        let mut withdrawals = Vec::new();

        for outpoint in requests.deposits.iter() {
            let txid = outpoint.txid.into();
            let output_index = outpoint.vout;
            let report_future =
                db.get_deposit_request_report(chain_tip, &txid, output_index, signer_public_key);

            let Some(report) = report_future.await? else {
                return Err(InputValidationResult::Unknown.into_error(self));
            };

            let votes = db
                .get_deposit_request_signer_votes(&txid, output_index, aggregate_key)
                .await?;

            deposits.push((report.to_deposit_request(&votes), report));
        }

        for id in requests.withdrawals.iter() {
            let report_future = db.get_withdrawal_request_report(chain_tip, id, signer_public_key);

            let Some(report) = report_future.await? else {
                return Err(WithdrawalValidationResult::Unknown.into_error(self));
            };

            let votes = db
                .get_withdrawal_request_signer_votes(id, aggregate_key)
                .await?;

            withdrawals.push((report.to_withdrawal_request(&votes), report));
        }

        deposits.sort_by_key(|(request, _)| request.outpoint);
        withdrawals.sort_by_key(|(_, report)| report.id);
        let reports = SbtcReports {
            deposits,
            withdrawals,
            signer_state,
        };

        let mut signer_state = signer_state;
        let tx = reports.create_transaction()?;
        let sighashes = tx.construct_digests()?;

        signer_state.utxo = tx.new_signer_utxo();
        // The first transaction is the only one whose input UTXOs that
        // have all been confirmed. Moreover, the fees that it sets aside
        // are enough to make up for the remaining transactions in the
        // transaction package. With that in mind, we do not need to bump
        // their fees anymore in order for them to be accepted by the
        // network.
        signer_state.last_fees = None;

        let out = BitcoinTxValidationData {
            signer_sighash: sighashes.signer_sighash(),
            deposit_sighashes: sighashes.deposit_sighashes(),
            chain_tip: self.chain_tip,
            tx: tx.tx.clone(),
            tx_fee: Amount::from_sat(tx.tx_fee),
            reports,
            chain_tip_height: self.chain_tip_height,
        };

        Ok((out, signer_state))
    }
}

/// An intermediate struct to aid in computing validation of deposits and
/// withdrawals and transforming the computed sighash into a
/// [`BitcoinTxSigHash`].
pub struct BitcoinTxValidationData {
    /// The sighash of the signers' prevout
    pub signer_sighash: SignatureHash,
    /// The sighash of each of the deposit request prevout
    pub deposit_sighashes: Vec<SignatureHash>,
    /// The computed deposits and withdrawals reports.
    pub reports: SbtcReports,
    /// The chain tip at the time that this signer received the sign
    /// request.
    pub chain_tip: BitcoinBlockHash,
    /// The transaction that we are (implicitly) requested to help sign.
    pub tx: bitcoin::Transaction,
    /// the transaction fee in sats
    pub tx_fee: Amount,
    /// the chain tip height.
    pub chain_tip_height: u64,
}

impl BitcoinTxValidationData {
    /// Construct the sighashes for the inputs of the associated
    /// transaction.
<<<<<<< HEAD
    pub fn to_input_rows(&self) -> Vec<BitcoinTxSigHash> {
=======
    ///
    /// This function coalesces the information contained in this struct
    /// into a list of sighashes and a summary of how validation went for
    /// each of them. Signing a sighash depends on
    /// 1. The entire transaction passing an "aggregate" validation. This
    ///    means that each input and output is unfulfilled, and doesn't
    ///    violate any fees. For withdrawals this also means that the
    ///    amounts and recipient match.
    /// 2. That the signer has not rejected/blocked any of the deposits or
    ///    withdrawals in the transaction.
    /// 3. That the signer is a party to signing set that controls the
    ///    public key locking the transaction output.
    pub fn to_input_rows(&self) -> Vec<BitcoinSighash> {
>>>>>>> 7ff70e4e
        // If any of the inputs or outputs fail validation, then
        // transaction is invalid, so we won't sign any of the inputs or
        // outputs.
        let is_valid_tx = self.is_valid_tx();

        let validation_results = self
            .reports
            .deposits
            .iter()
            .map(|(_, report)| report.validate(self.chain_tip_height, &self.tx, self.tx_fee));

        // just a sanity check
        debug_assert_eq!(self.deposit_sighashes.len(), self.reports.deposits.len());

        let deposit_sighashes = self
            .deposit_sighashes
            .iter()
            .copied()
            .zip(validation_results);

        // We know the signers' input is valid. We started by fetching it
        // from our database, so we know it is unspent and valid. Later,
        // each of the signer's inputs were created as part of a
        // transaction chain, so each one is unspent and locked by the
        // signers' "aggregate" private key.
        [(self.signer_sighash, InputValidationResult::Ok)]
            .into_iter()
            .chain(deposit_sighashes)
            .map(|(sighash, validation_result)| BitcoinTxSigHash {
                txid: sighash.txid.into(),
                sighash: sighash.sighash.into(),
                chain_tip: self.chain_tip,
                prevout_txid: sighash.outpoint.txid.into(),
                prevout_output_index: sighash.outpoint.vout,
                prevout_type: sighash.prevout_type,
                validation_result,
                is_valid_tx,
                will_sign: is_valid_tx && validation_result == InputValidationResult::Ok,
                construction_version: ConstructionVersion::V0,
            })
            .collect()
    }

    /// Construct objects with withdrawal output identifier with the
    /// validation result.
    pub fn to_output_rows(&self) -> Vec<BitcoinWithdrawalOutput> {
        let txid = self.tx.compute_txid().into();
        // If we ever construct a transaction with more than u32::MAX then
        // we are dealing with a very different Bitcoin and Stacks than we
        // started with, and there are other things that we need to change
        // first.
        self.reports
            .withdrawals
            .iter()
            .enumerate()
            .map(|(output_index, (_, report))| BitcoinWithdrawalOutput {
                bitcoin_txid: txid,
                output_index: output_index as u32,
                request_id: report.id.request_id,
                stacks_txid: report.id.txid,
                stacks_block_hash: report.id.block_hash,
                construction_version: ConstructionVersion::V0,
                validation_result: report.validate(self.chain_tip_height, &self.tx, self.tx_fee),
            })
            .collect()
    }

    /// Check whether the transaction is valid. This determines whether
    /// this signer will sign any of the sighashes for the transaction
    ///
    /// This checks that all deposits and withdrawals pass validation. Note
    /// that the transaction can still pass validation if this signer is
    /// not a part of the signing set locking one or more deposits. In such
    /// a case, it will just sign for the deposits that it can.
    pub fn is_valid_tx(&self) -> bool {
        let deposit_validation_results = self.reports.deposits.iter().all(|(_, report)| {
            matches!(
                report.validate(self.chain_tip_height, &self.tx, self.tx_fee),
                InputValidationResult::Ok | InputValidationResult::CannotSignUtxo
            )
        });

        let withdrawal_validation_results = self.reports.withdrawals.iter().all(|(_, report)| {
            match report.validate(self.chain_tip_height, &self.tx, self.tx_fee) {
                WithdrawalValidationResult::Unknown => false,
            }
        });

        deposit_validation_results && withdrawal_validation_results
    }
}

/// The set of sBTC requests with additional relevant
/// information used to construct the next transaction package.
#[derive(Debug)]
pub struct SbtcReports {
    /// Deposit requests with how the signers voted for them.
    pub deposits: Vec<(DepositRequest, DepositRequestReport)>,
    /// Withdrawal requests with how the signers voted for them.
    pub withdrawals: Vec<(WithdrawalRequest, WithdrawalRequestReport)>,
    /// Summary of the Signers' UTXO and information necessary for
    /// constructing their next UTXO.
    pub signer_state: SignerBtcState,
}

impl SbtcReports {
    /// Create the transaction with witness data using the requests.
    pub fn create_transaction(&self) -> Result<UnsignedTransaction, Error> {
        let deposits = self
            .deposits
            .iter()
            .map(|(request, _)| RequestRef::Deposit(request));
        let withdrawals = self
            .withdrawals
            .iter()
            .map(|(request, _)| RequestRef::Withdrawal(request));

        let state = &self.signer_state;
        let requests = Requests::new(deposits.chain(withdrawals).collect());

        UnsignedTransaction::new_stub(requests, state)
    }
}

/// The responses for validation of a sweep transaction on bitcoin.
#[derive(Debug, Clone, Copy, Hash, PartialEq, Eq, PartialOrd, Ord, sqlx::Type, strum::Display)]
#[sqlx(type_name = "TEXT", rename_all = "snake_case")]
#[cfg_attr(feature = "testing", derive(fake::Dummy))]
#[strum(serialize_all = "snake_case")]
pub enum InputValidationResult {
    /// The deposit request passed validation
    Ok,
    /// The assessed fee exceeds the max-fee in the deposit request.
    FeeTooHigh,
    /// The signer is not part of the signer set that generated the
    /// aggregate public key used to lock the deposit funds.
    ///
    /// TODO: For v1 every signer should be able to sign for all deposits,
    /// but for v2 this will not be the case. So we'll need to decide
    /// whether a particular deposit cannot be signed by a particular
    /// signers means that the entire transaction is rejected from that
    /// signer.
    CannotSignUtxo,
    /// The deposit transaction has been confirmed on a bitcoin block
    /// that is not part of the canonical bitcoin blockchain.
    TxNotOnBestChain,
    /// The deposit UTXO has already been spent.
    DepositUtxoSpent,
    /// Given the current time and block height, it would be imprudent to
    /// attempt to sweep in a deposit request with the given lock-time.
    LockTimeExpiry,
    /// The signer does not have a record of their vote on the deposit
    /// request in their database.
    NoVote,
    /// The signer has rejected the deposit request.
    RejectedRequest,
    /// The signer does not have a record of the deposit request in their
    /// database.
    Unknown,
    /// The locktime in the reclaim script is in time units and that is not
    /// supported. This shouldn't happen, since we will not put it in our
    /// database is this is the case.
    UnsupportedLockTime,
}

impl InputValidationResult {
    fn into_error(self, ctx: &BitcoinTxContext) -> Error {
        Error::BitcoinValidation(Box::new(BitcoinValidationError {
            error: BitcoinSweepErrorMsg::Deposit(self),
            context: ctx.clone(),
        }))
    }
}

/// The responses for validation of the outputs of a sweep transaction on
/// bitcoin.
#[derive(Debug, Clone, Copy, Hash, PartialEq, Eq, PartialOrd, Ord, sqlx::Type, strum::Display)]
#[sqlx(type_name = "TEXT", rename_all = "snake_case")]
#[cfg_attr(feature = "testing", derive(fake::Dummy))]
#[strum(serialize_all = "snake_case")]
pub enum WithdrawalValidationResult {
    /// The signer does not have a record of the withdrawal request in
    /// their database.
    Unknown,
}

impl WithdrawalValidationResult {
    /// Make into a crate error
    pub fn into_error(self, ctx: &BitcoinTxContext) -> Error {
        Error::BitcoinValidation(Box::new(BitcoinValidationError {
            error: BitcoinSweepErrorMsg::Withdrawal(self),
            context: ctx.clone(),
        }))
    }
}

/// The responses for validation of a sweep transaction on bitcoin.
#[derive(Debug, thiserror::Error, PartialEq, Eq, Copy, Clone)]
pub enum BitcoinSweepErrorMsg {
    /// The error has something to do with the inputs.
    #[error("deposit error ")]
    Deposit(InputValidationResult),
    /// The error has something to do with the outputs.
    #[error("withdrawal error")]
    Withdrawal(WithdrawalValidationResult),
}

/// A struct for a bitcoin validation error containing all the necessary
/// context.
#[derive(Debug)]
pub struct BitcoinValidationError {
    /// The specific error that happened during validation.
    pub error: BitcoinSweepErrorMsg,
    /// The additional information that was used when trying to validate
    /// the bitcoin transaction. This includes the public key of the signer
    /// that was attempting to generate the transaction.
    pub context: BitcoinTxContext,
}

impl std::fmt::Display for BitcoinValidationError {
    fn fmt(&self, f: &mut std::fmt::Formatter<'_>) -> std::fmt::Result {
        // TODO(191): Add the other variables to the error message.
        self.error.fmt(f)
    }
}

impl std::error::Error for BitcoinValidationError {
    fn source(&self) -> Option<&(dyn std::error::Error + 'static)> {
        Some(&self.error)
    }
}

/// An enum for the confirmation status of a deposit request.
#[derive(Debug, Clone, Copy, PartialEq, Eq)]
pub enum DepositConfirmationStatus {
    /// We have a record of the deposit request transaction, and it has
    /// been confirmed on the canonical bitcoin blockchain. We have not
    /// spent these funds. The integer is the height of the block
    /// confirming the deposit request.
    Confirmed(u64, BitcoinBlockHash),
    /// We have a record of the deposit request being included as an input
    /// in another bitcoin transaction that has been confirmed on the
    /// canonical bitcoin blockchain.
    Spent(BitcoinTxId),
    /// We have a record of the deposit request transaction, and it has not
    /// been confirmed on the canonical bitcoin blockchain.
    ///
    /// Usually we will almost certainly have a record of a deposit
    /// request, and we require that the deposit transaction be confirmed
    /// before we write it to our database. But the deposit transaction can
    /// be affected by a bitcoin reorg, where it is no longer confirmed on
    /// the canonical bitcoin blockchain. If this happens when we query for
    /// the status then it will come back as unconfirmed.
    Unconfirmed,
}

/// A struct for the status report summary of a deposit request for use
/// in validation.
#[derive(Debug, Clone, PartialEq, Eq)]
pub struct DepositRequestReport {
    /// The deposit UTXO outpoint that uniquely identifies the deposit.
    pub outpoint: OutPoint,
    /// The confirmation status of the deposit request transaction.
    pub status: DepositConfirmationStatus,
    /// Whether this signer was part of the signing set associated with the
    /// deposited funds. If the signer is not part of the signing set, then
    /// we do not do a check of whether we will accept it otherwise.
    ///
    /// This will only be `None` if we do not have a record of the deposit
    /// request.
    pub can_sign: Option<bool>,
    /// Whether this signers' blocklist client accepted the deposit request
    /// or not. This should only be `None` if we do not have a record of
    /// the deposit request.
    pub can_accept: Option<bool>,
    /// The deposit amount
    pub amount: u64,
    /// The max fee embedded in the deposit request.
    pub max_fee: u64,
    /// The lock_time in the reclaim script
    pub lock_time: LockTime,
    /// The deposit script used so that the signers' can spend funds.
    pub deposit_script: ScriptBuf,
    /// The reclaim script for the deposit.
    pub reclaim_script: ScriptBuf,
    /// The public key used in the deposit script.
    pub signers_public_key: XOnlyPublicKey,
}

impl DepositRequestReport {
    /// Validate that the deposit request is okay given the report.
    fn validate<F>(&self, chain_tip_height: u64, tx: &F, tx_fee: Amount) -> InputValidationResult
    where
        F: FeeAssessment,
    {
        let confirmed_block_height = match self.status {
            // Deposit requests are only written to the database after they
            // have been confirmed, so this means that we have a record of
            // the request, but it has not been confirmed on the canonical
            // bitcoin blockchain.
            DepositConfirmationStatus::Unconfirmed => {
                return InputValidationResult::TxNotOnBestChain;
            }
            // This means that we have a record of the deposit UTXO being
            // spent in a sweep transaction that has been confirmed on the
            // canonical bitcoin blockchain.
            DepositConfirmationStatus::Spent(_) => {
                return InputValidationResult::DepositUtxoSpent;
            }
            // The deposit has been confirmed on the canonical bitcoin
            // blockchain and remains unspent by us.
            DepositConfirmationStatus::Confirmed(block_height, _) => block_height,
        };

        // We only sweep a deposit if the depositor cannot reclaim the
        // deposit within the next DEPOSIT_LOCKTIME_BLOCK_BUFFER blocks.
        let deposit_age = chain_tip_height.saturating_sub(confirmed_block_height);

        match self.lock_time {
            LockTime::Blocks(height) => {
                let max_age = height.value().saturating_sub(DEPOSIT_LOCKTIME_BLOCK_BUFFER) as u64;
                if deposit_age >= max_age {
                    return InputValidationResult::LockTimeExpiry;
                }
            }
            LockTime::Time(_) => {
                return InputValidationResult::UnsupportedLockTime;
            }
        }

        let Some(assessed_fee) = tx.assess_input_fee(&self.outpoint, tx_fee) else {
            return InputValidationResult::Unknown;
        };

        if assessed_fee.to_sat() > self.max_fee.min(self.amount) {
            return InputValidationResult::FeeTooHigh;
        }

        // If we are here then can_sign is Some(true) so can_accept is
        // Some(_). Let's check whether we rejected this deposit.
        if self.can_accept != Some(true) {
            return InputValidationResult::RejectedRequest;
        }

        match self.can_sign {
            // If we are here, we know that we have a record for the
            // deposit request, but we have not voted on it yet, so we do
            // not know if we can sign for it.
            None => return InputValidationResult::NoVote,
            // In this case we know that we cannot sign for the deposit
            // because it is locked with a public key where the current
            // signer is not part of the signing set.
            Some(false) => return InputValidationResult::CannotSignUtxo,
            // Yay.
            Some(true) => (),
        }

        InputValidationResult::Ok
    }

    /// As deposit request.
    fn to_deposit_request(&self, votes: &SignerVotes) -> DepositRequest {
        DepositRequest {
            outpoint: self.outpoint,
            max_fee: self.max_fee,
            amount: self.amount,
            deposit_script: self.deposit_script.clone(),
            reclaim_script: self.reclaim_script.clone(),
            signers_public_key: self.signers_public_key,
            signer_bitmap: votes.into(),
        }
    }
}

/// An enum for the confirmation status of a withdrawal request.
#[derive(Debug, Clone, Copy, PartialEq, Eq, PartialOrd, Ord)]
pub enum WithdrawalRequestStatus {
    /// We have a record of the withdrawal request transaction, and it has
    /// been confirmed on the canonical Stacks blockchain. We have not
    /// fulfilled the request. The integer is the height of the bitcoin
    /// block anchoring the Stacks block that confirmed the withdrawal
    /// request, and the block hash is the associated block hash of that
    /// bitcoin block.
    Confirmed(u64, BitcoinBlockHash),
    /// We have a record of the withdrawal request being included as an
    /// output in another bitcoin transaction that has been confirmed on
    /// the canonical bitcoin blockchain.
    Fulfilled(BitcoinTxId),
    /// We have a record of the withdrawal request transaction, and it has
    /// not been confirmed on the canonical Stacks blockchain.
    ///
    /// Usually we will almost certainly have a record of a withdrawal
    /// request, and we require that the withdrawal transaction be
    /// confirmed before we write it to our database. But the withdrawal
    /// transaction can be affected by a bitcoin reorg, where it is no
    /// longer confirmed on the canonical bitcoin blockchain. If this
    /// happens when we query for the status then it will come back as
    /// unconfirmed.
    Unconfirmed,
}

/// A struct for the status report summary of a withdrawal request for use
/// in validation.
#[derive(Debug, Clone, PartialEq, Eq, PartialOrd, Ord)]
pub struct WithdrawalRequestReport {
    /// The unique identifier for the request. It includes the ID generated
    /// by the smart contract when the `initiate-withdrawal-request` public
    /// function was called along with the transaction ID and Stacks block
    /// ID.
    pub id: QualifiedRequestId,
    /// The confirmation status of the withdrawal request transaction.
    pub status: WithdrawalRequestStatus,
    /// The amount of BTC, in sats, to withdraw.
    pub amount: u64,
    /// The max fee amount to use for the bitcoin transaction sweeping out
    /// the funds.
    pub max_fee: u64,
    /// The script_pubkey of the output.
    pub script_pubkey: ScriptBuf,
}

impl WithdrawalRequestReport {
    /// Validate that the withdrawal request is okay given the report.
    pub fn validate<F>(&self, _: u64, _: &F, _: Amount) -> WithdrawalValidationResult
    where
        F: FeeAssessment,
    {
        WithdrawalValidationResult::Unknown
    }

    fn to_withdrawal_request(&self, votes: &SignerVotes) -> WithdrawalRequest {
        WithdrawalRequest {
            request_id: self.id.request_id,
            txid: self.id.txid,
            block_hash: self.id.block_hash,
            amount: self.amount,
            max_fee: self.max_fee,
            script_pubkey: self.script_pubkey.clone().into(),
            signer_bitmap: votes.into(),
        }
    }
}

#[cfg(test)]
mod tests {
    use bitcoin::hashes::Hash as _;
    use bitcoin::ScriptBuf;
    use bitcoin::Sequence;
    use bitcoin::TxIn;
    use bitcoin::Witness;
    use test_case::test_case;

    use super::*;

    /// A helper struct to aid in testing of deposit validation.
    #[derive(Debug)]
    struct DepositReportErrorMapping {
        report: DepositRequestReport,
        status: InputValidationResult,
        chain_tip_height: u64,
    }

    const TX_FEE: Amount = Amount::from_sat(10000);

    #[test_case(DepositReportErrorMapping {
        report: DepositRequestReport {
            status: DepositConfirmationStatus::Unconfirmed,
            can_sign: Some(true),
            can_accept: Some(true),
            amount: 0,
            max_fee: u64::MAX,
            lock_time: LockTime::from_height(u16::MAX),
            outpoint: OutPoint::null(),
            deposit_script: ScriptBuf::new(),
            reclaim_script: ScriptBuf::new(),
            signers_public_key: *sbtc::UNSPENDABLE_TAPROOT_KEY,
        },
        status: InputValidationResult::TxNotOnBestChain,
        chain_tip_height: 2,
    } ; "deposit-reorged")]
    #[test_case(DepositReportErrorMapping {
        report: DepositRequestReport {
            status: DepositConfirmationStatus::Spent(BitcoinTxId::from([1; 32])),
            can_sign: Some(true),
            can_accept: Some(true),
            amount: 0,
            max_fee: u64::MAX,
            lock_time: LockTime::from_height(u16::MAX),
            outpoint: OutPoint::null(),
            deposit_script: ScriptBuf::new(),
            reclaim_script: ScriptBuf::new(),
            signers_public_key: *sbtc::UNSPENDABLE_TAPROOT_KEY,
        },
        status: InputValidationResult::DepositUtxoSpent,
        chain_tip_height: 2,
    } ; "deposit-spent")]
    #[test_case(DepositReportErrorMapping {
        report: DepositRequestReport {
            status: DepositConfirmationStatus::Confirmed(0, BitcoinBlockHash::from([0; 32])),
            can_sign: None,
            can_accept: Some(true),
            amount: 0,
            max_fee: u64::MAX,
            lock_time: LockTime::from_height(u16::MAX),
            outpoint: OutPoint::null(),
            deposit_script: ScriptBuf::new(),
            reclaim_script: ScriptBuf::new(),
            signers_public_key: *sbtc::UNSPENDABLE_TAPROOT_KEY,
        },
        status: InputValidationResult::NoVote,
        chain_tip_height: 2,
    } ; "deposit-no-vote")]
    #[test_case(DepositReportErrorMapping {
        report: DepositRequestReport {
            status: DepositConfirmationStatus::Confirmed(0, BitcoinBlockHash::from([0; 32])),
            can_sign: Some(false),
            can_accept: Some(true),
            amount: 0,
            max_fee: u64::MAX,
            lock_time: LockTime::from_height(u16::MAX),
            outpoint: OutPoint::null(),
            deposit_script: ScriptBuf::new(),
            reclaim_script: ScriptBuf::new(),
            signers_public_key: *sbtc::UNSPENDABLE_TAPROOT_KEY,
        },
        status: InputValidationResult::CannotSignUtxo,
        chain_tip_height: 2,
    } ; "cannot-sign-for-deposit")]
    #[test_case(DepositReportErrorMapping {
        report: DepositRequestReport {
            status: DepositConfirmationStatus::Confirmed(0, BitcoinBlockHash::from([0; 32])),
            can_sign: Some(true),
            can_accept: Some(false),
            amount: 0,
            max_fee: u64::MAX,
            lock_time: LockTime::from_height(u16::MAX),
            outpoint: OutPoint::null(),
            deposit_script: ScriptBuf::new(),
            reclaim_script: ScriptBuf::new(),
            signers_public_key: *sbtc::UNSPENDABLE_TAPROOT_KEY,
        },
        status: InputValidationResult::RejectedRequest,
        chain_tip_height: 2,
    } ; "rejected-deposit")]
    #[test_case(DepositReportErrorMapping {
        report: DepositRequestReport {
            status: DepositConfirmationStatus::Confirmed(0, BitcoinBlockHash::from([0; 32])),
            can_sign: Some(true),
            can_accept: Some(true),
            amount: 0,
            max_fee: u64::MAX,
            lock_time: LockTime::from_height(DEPOSIT_LOCKTIME_BLOCK_BUFFER + 1),
            outpoint: OutPoint::null(),
            deposit_script: ScriptBuf::new(),
            reclaim_script: ScriptBuf::new(),
            signers_public_key: *sbtc::UNSPENDABLE_TAPROOT_KEY,
        },
        status: InputValidationResult::LockTimeExpiry,
        chain_tip_height: 2,
    } ; "lock-time-expires-soon-1")]
    #[test_case(DepositReportErrorMapping {
        report: DepositRequestReport {
            status: DepositConfirmationStatus::Confirmed(0, BitcoinBlockHash::from([0; 32])),
            can_sign: Some(true),
            can_accept: Some(true),
            amount: 0,
            max_fee: u64::MAX,
            lock_time: LockTime::from_height(DEPOSIT_LOCKTIME_BLOCK_BUFFER + 2),
            outpoint: OutPoint::null(),
            deposit_script: ScriptBuf::new(),
            reclaim_script: ScriptBuf::new(),
            signers_public_key: *sbtc::UNSPENDABLE_TAPROOT_KEY,
        },
        status: InputValidationResult::LockTimeExpiry,
        chain_tip_height: 2,
    } ; "lock-time-expires-soon-2")]
    #[test_case(DepositReportErrorMapping {
        report: DepositRequestReport {
            status: DepositConfirmationStatus::Confirmed(0, BitcoinBlockHash::from([0; 32])),
            can_sign: Some(true),
            can_accept: Some(true),
            amount: 0,
            max_fee: u64::MAX,
            lock_time: LockTime::from_512_second_intervals(u16::MAX),
            outpoint: OutPoint::null(),
            deposit_script: ScriptBuf::new(),
            reclaim_script: ScriptBuf::new(),
            signers_public_key: *sbtc::UNSPENDABLE_TAPROOT_KEY,
        },
        status: InputValidationResult::UnsupportedLockTime,
        chain_tip_height: 2,
    } ; "lock-time-in-time-units-2")]
    #[test_case(DepositReportErrorMapping {
        report: DepositRequestReport {
            status: DepositConfirmationStatus::Confirmed(0, BitcoinBlockHash::from([0; 32])),
            can_sign: Some(true),
            can_accept: Some(true),
            amount: 0,
            max_fee: u64::MAX,
            lock_time: LockTime::from_height(DEPOSIT_LOCKTIME_BLOCK_BUFFER + 3),
            outpoint: OutPoint::null(),
            deposit_script: ScriptBuf::new(),
            reclaim_script: ScriptBuf::new(),
            signers_public_key: *sbtc::UNSPENDABLE_TAPROOT_KEY,
        },
        status: InputValidationResult::Ok,
        chain_tip_height: 2,
    } ; "happy-path")]
    #[test_case(DepositReportErrorMapping {
        report: DepositRequestReport {
            status: DepositConfirmationStatus::Confirmed(0, BitcoinBlockHash::from([0; 32])),
            can_sign: Some(true),
            can_accept: Some(true),
            amount: 0,
            max_fee: TX_FEE.to_sat(),
            lock_time: LockTime::from_height(DEPOSIT_LOCKTIME_BLOCK_BUFFER + 3),
            outpoint: OutPoint::new(bitcoin::Txid::from_byte_array([1; 32]), 0),
            deposit_script: ScriptBuf::new(),
            reclaim_script: ScriptBuf::new(),
            signers_public_key: *sbtc::UNSPENDABLE_TAPROOT_KEY,
        },
        status: InputValidationResult::Unknown,
        chain_tip_height: 2,
    } ; "unknown-prevout")]
    #[test_case(DepositReportErrorMapping {
        report: DepositRequestReport {
            status: DepositConfirmationStatus::Confirmed(0, BitcoinBlockHash::from([0; 32])),
            can_sign: Some(true),
            can_accept: Some(true),
            amount: 0,
            max_fee: TX_FEE.to_sat(),
            lock_time: LockTime::from_height(DEPOSIT_LOCKTIME_BLOCK_BUFFER + 3),
            outpoint: OutPoint::null(),
            deposit_script: ScriptBuf::new(),
            reclaim_script: ScriptBuf::new(),
            signers_public_key: *sbtc::UNSPENDABLE_TAPROOT_KEY,
        },
        status: InputValidationResult::Ok,
        chain_tip_height: 2,
    } ; "at-the-border")]
    #[test_case(DepositReportErrorMapping {
        report: DepositRequestReport {
            status: DepositConfirmationStatus::Confirmed(0, BitcoinBlockHash::from([0; 32])),
            can_sign: Some(true),
            can_accept: Some(true),
            amount: 0,
            max_fee: TX_FEE.to_sat() - 1,
            lock_time: LockTime::from_height(DEPOSIT_LOCKTIME_BLOCK_BUFFER + 3),
            outpoint: OutPoint::null(),
            deposit_script: ScriptBuf::new(),
            reclaim_script: ScriptBuf::new(),
            signers_public_key: *sbtc::UNSPENDABLE_TAPROOT_KEY,
        },
        status: InputValidationResult::FeeTooHigh,
        chain_tip_height: 2,
    } ; "one-sat-too-high-fee")]
    fn deposit_report_validation(mapping: DepositReportErrorMapping) {
        let mut tx = crate::testing::btc::base_signer_transaction();
        tx.input.push(TxIn {
            previous_output: OutPoint::null(),
            script_sig: ScriptBuf::new(),
            sequence: Sequence::ZERO,
            witness: Witness::new(),
        });

        let status = mapping
            .report
            .validate(mapping.chain_tip_height, &tx, TX_FEE);

        assert_eq!(status, mapping.status);
    }
}<|MERGE_RESOLUTION|>--- conflicted
+++ resolved
@@ -225,9 +225,6 @@
 impl BitcoinTxValidationData {
     /// Construct the sighashes for the inputs of the associated
     /// transaction.
-<<<<<<< HEAD
-    pub fn to_input_rows(&self) -> Vec<BitcoinTxSigHash> {
-=======
     ///
     /// This function coalesces the information contained in this struct
     /// into a list of sighashes and a summary of how validation went for
@@ -241,7 +238,6 @@
     /// 3. That the signer is a party to signing set that controls the
     ///    public key locking the transaction output.
     pub fn to_input_rows(&self) -> Vec<BitcoinSighash> {
->>>>>>> 7ff70e4e
         // If any of the inputs or outputs fail validation, then
         // transaction is invalid, so we won't sign any of the inputs or
         // outputs.
