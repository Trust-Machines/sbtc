--- conflicted
+++ resolved
@@ -18,21 +18,12 @@
 use bitcoincore_rpc::RpcApi as _;
 use url::Url;
 
-<<<<<<< HEAD
 use crate::{error::Error, util::ApiFallbackClient};
 
 use super::{utxo, BitcoinInteract};
-=======
-use crate::bitcoin::utxo;
-use crate::bitcoin::utxo::SignerUtxo;
-use crate::bitcoin::BitcoinInteract;
-use crate::error::Error;
-use crate::keys::PublicKey;
-use crate::util::ApiFallbackClient;
 
 use super::rpc::BitcoinCoreClient;
 use super::rpc::GetTxResponse;
->>>>>>> 36a75c8a
 
 /// Implement the [`TryFrom`] trait for a slice of [`Url`]s to allow for a
 /// [`ApiFallbackClient`] to be implicitly created from a list of URLs.
