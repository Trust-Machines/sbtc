//! Contains functionality for interacting with the Bitcoin blockchain

use std::future::Future;

use bitcoin::BlockHash;
use bitcoin::Txid;

use bitcoincore_rpc_json::GetMempoolEntryResult;
use bitcoincore_rpc_json::GetTxOutResult;
use rpc::BitcoinTxInfo;
use rpc::GetTxResponse;

use crate::error::Error;

pub mod client;
pub mod fees;
pub mod packaging;
pub mod rpc;
pub mod utxo;
pub mod validation;
pub mod zmq;

/// Result of a call to `get_transaction_fee`.
#[derive(Debug, Clone)]
pub struct GetTransactionFeeResult {
    /// The fee paid by the transaction.
    pub fee: u64,
    /// The fee rate of the transaction in satoshi per vbyte.
    pub fee_rate: f64,
    /// The virtual size of the transaction.
    pub vsize: u64,
}

/// An enum representing the possible locations of a transaction, used to
/// optimize certain lookups. It is assumed that an
/// `Option<TransactionLookupHint>` is used to indicate that the caller is
/// unsure of the location of the transaction.
#[derive(Debug, Clone, Copy, PartialEq, Eq)]
pub enum TransactionLookupHint {
    /// The transaction is in the mempool.
    Mempool,
    /// The transaction is in a (known) block.
    Confirmed,
}

/// Represents the ability to interact with the bitcoin blockchain
#[cfg_attr(any(test, feature = "testing"), mockall::automock())]
pub trait BitcoinInteract: Sync + Send {
    /// Get block
    fn get_block(
        &self,
        block_hash: &BlockHash,
    ) -> impl Future<Output = Result<Option<bitcoin::Block>, Error>> + Send;

    /// get tx
    fn get_tx(
        &self,
        txid: &Txid,
    ) -> impl Future<Output = Result<Option<GetTxResponse>, Error>> + Send;

    /// Get a transaction with additional information about it.
    fn get_tx_info(
        &self,
        txid: &Txid,
        block_hash: &BlockHash,
    ) -> impl Future<Output = Result<Option<BitcoinTxInfo>, Error>> + Send;

    /// Estimate fee rate
    // This should be implemented with the help of the `fees::EstimateFees` trait
    fn estimate_fee_rate(&self) -> impl std::future::Future<Output = Result<f64, Error>> + Send;

    /// Broadcast transaction
    fn broadcast_transaction(
        &self,
        tx: &bitcoin::Transaction,
    ) -> impl Future<Output = Result<(), Error>> + Send;

    /// Find transactions in the mempool which spend the given output. `txid`
    /// must be a known confirmed transaction.
    ///
    /// This method returns an (unordered) list of transaction IDs which are in
    /// the mempool and spend the given (confirmed) output.
    ///
    /// If there are no transactions in the mempool which spend the given
    /// output, an empty list is returned.
    fn find_mempool_transactions_spending_output(
        &self,
        outpoint: &bitcoin::OutPoint,
    ) -> impl Future<Output = Result<Vec<Txid>, Error>> + Send;

    /// Finds all transactions in the mempool which are descendants of the given
    /// mempool transaction. `txid` must be a transaction in the mempool.
    ///
    /// This method returns an (unordered) list of transaction IDs which are
    /// both direct and indirect descendants of the given transaction, meaning
    /// that they either directly spend an output of the given transaction or
    /// spend an output of a transaction which is itself a descendant of the
    /// given transaction.
    ///
    /// If there are no descendants of the given transaction in the mempool, an
    /// empty list is returned.
    ///
    /// Use [`Self::find_mempool_transactions_spending_output`] to find
    /// transactions in the mempool which spend an output of a confirmed
    /// transaction if needed prior to calling this method.
    fn find_mempool_descendants(
        &self,
        txid: &Txid,
    ) -> impl Future<Output = Result<Vec<Txid>, Error>> + Send;
<<<<<<< HEAD
=======

    /// Gets the output of the specified transaction, optionally including
    /// transactions from the mempool.
    fn get_transaction_output(
        &self,
        outpoint: &bitcoin::OutPoint,
        include_mempool: bool,
    ) -> impl Future<Output = Result<Option<GetTxOutResult>, Error>> + Send;

    /// Gets the associated fees for the given transaction. It is expected that
    /// the provided transaction is known to the Bitcoin core node, either
    /// confirmed or in the mempool, otherwise an error will be returned.
    fn get_transaction_fee(
        &self,
        tx: &Txid,
        lookup_hint: Option<TransactionLookupHint>,
    ) -> impl Future<Output = Result<GetTransactionFeeResult, Error>> + Send;

    /// Attempts to get the mempool entry for the given transaction ID.
    fn get_mempool_entry(
        &self,
        txid: &Txid,
    ) -> impl Future<Output = Result<Option<GetMempoolEntryResult>, Error>> + Send;
>>>>>>> c4a13c8f
}<|MERGE_RESOLUTION|>--- conflicted
+++ resolved
@@ -107,8 +107,6 @@
         &self,
         txid: &Txid,
     ) -> impl Future<Output = Result<Vec<Txid>, Error>> + Send;
-<<<<<<< HEAD
-=======
 
     /// Gets the output of the specified transaction, optionally including
     /// transactions from the mempool.
@@ -132,5 +130,4 @@
         &self,
         txid: &Txid,
     ) -> impl Future<Output = Result<Option<GetMempoolEntryResult>, Error>> + Send;
->>>>>>> c4a13c8f
 }