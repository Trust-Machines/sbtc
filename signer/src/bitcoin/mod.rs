--- conflicted
+++ resolved
@@ -2,12 +2,8 @@
 
 use std::future::Future;
 
-<<<<<<< HEAD
-use crate::{error::Error, keys::PublicKey};
-=======
 use crate::error::Error;
 use crate::keys::PublicKey;
->>>>>>> c8fa6c52
 
 pub mod client;
 pub mod fees;
@@ -26,12 +22,9 @@
 
     /// Estimate fee rate
     // This should be implemented with the help of the `fees::EstimateFees` trait
-<<<<<<< HEAD
-    fn estimate_fee_rate(&self) -> impl std::future::Future<Output = Result<f64, Error>> + Send;
-=======
-    fn estimate_fee_rate(&mut self)
-        -> impl std::future::Future<Output = Result<f64, Error>> + Send;
->>>>>>> c8fa6c52
+    fn estimate_fee_rate(
+        &self,
+    ) -> impl std::future::Future<Output = Result<f64, Error>> + Send;
 
     /// Get the outstanding signer UTXO
     fn get_signer_utxo(
