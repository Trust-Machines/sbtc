--- conflicted
+++ resolved
@@ -38,11 +38,8 @@
 use bitcoin::BlockHash;
 use bitcoin::ScriptBuf;
 use bitcoin::Transaction;
-<<<<<<< HEAD
 use clarity::types::chainstate::StacksAddress;
-=======
 use futures::stream::Stream;
->>>>>>> c195a2ca
 use futures::stream::StreamExt;
 use sbtc::deposits::CreateDepositRequest;
 use sbtc::deposits::DepositInfo;
@@ -272,7 +269,6 @@
         let bitcoin_client = self.context.get_bitcoin_client();
 
         tracing::info!("processing bitcoin block");
-<<<<<<< HEAD
 
         // If the Nakamoto start height is set in the configuration then we
         // use that value, otherwise we fetch the Nakamoto start height from
@@ -288,11 +284,8 @@
         };
 
         // Get the current tenure info (incl. tip details) from the Stacks node.
-        let tenure_info = self.stacks_client.get_tenure_info().await?;
-=======
         let stacks_client = self.context.get_stacks_client();
         let tenure_info = stacks_client.get_tenure_info().await?;
->>>>>>> c195a2ca
 
         // While we do do this at startup to do the "heavy lifting" of syncing
         // potentially from a long chain, we also do this here to ensure that
@@ -304,13 +297,8 @@
         // we get here, but for now it's a good safety net.
         tracing::debug!("fetching unknown ancestral blocks from stacks-core");
         let stacks_blocks = crate::stacks::api::fetch_unknown_ancestors(
-<<<<<<< HEAD
             &self.stacks_client,
             &storage,
-=======
-            &stacks_client,
-            &self.context.get_storage(),
->>>>>>> c195a2ca
             tenure_info.tip_block_id,
             until_bitcoin_height,
         )
@@ -405,7 +393,6 @@
     }
 }
 
-<<<<<<< HEAD
 /// Takes a list of Nakamoto [`TenureBlocks`] and writes the Stacks block
 /// headers and transactions to the database.
 pub async fn write_stacks_blocks(
@@ -419,48 +406,6 @@
             storage::postgres::extract_relevant_transactions(tenure.blocks(), deployer)
         })
         .collect::<Vec<_>>();
-=======
-    /// Extract all BTC transactions from the block where one of the UTXOs
-    /// can be spent by the signers.
-    ///
-    /// # Note
-    ///
-    /// When using the postgres storage, we need to make sure that this
-    /// function is called after the `Self::write_bitcoin_block` function
-    /// because of the foreign key constraints.
-    async fn extract_sbtc_transactions(
-        &self,
-        block_hash: BlockHash,
-        txs: &[Transaction],
-    ) -> Result<(), Error> {
-        let db = self.context.get_storage_mut();
-        // We store all the scriptPubKeys associated with the signers'
-        // aggregate public key. Let's get the last years worth of them.
-        let signer_script_pubkeys: HashSet<ScriptBuf> = db
-            .get_signers_script_pubkeys()
-            .await?
-            .into_iter()
-            .map(ScriptBuf::from_bytes)
-            .collect();
-
-        let btc_rpc = self.context.get_bitcoin_client();
-        // Look through all the UTXOs in the given transaction slice and
-        // keep the transactions where a UTXO is locked with a
-        // `scriptPubKey` controlled by the signers.
-        let mut sbtc_txs = Vec::new();
-        for tx in txs {
-            tracing::debug!(txid = %tx.compute_txid(), "attempting to extract sbtc transaction");
-            // If any of the outputs are spent to one of the signers'
-            // addresses, then we care about it
-            let outputs_spent_to_signers = tx
-                .output
-                .iter()
-                .any(|tx_out| signer_script_pubkeys.contains(&tx_out.script_pubkey));
-
-            if !outputs_spent_to_signers {
-                continue;
-            }
->>>>>>> c195a2ca
 
     let headers = tenures
         .iter()
@@ -488,7 +433,6 @@
     Ok(())
 }
 
-<<<<<<< HEAD
 /// Extract all BTC transactions from the block where one of the UTXOs
 /// can be spent by the signers.
 ///
@@ -522,15 +466,6 @@
         // addresses, then we care about it
         let outputs_spent_to_signers = tx
             .output
-=======
-    /// Write the given stacks blocks to the database.
-    ///
-    /// This function also extracts sBTC Stacks transactions from the given
-    /// blocks and stores them into the database.
-    async fn write_stacks_blocks(&self, tenures: &[TenureBlocks]) -> Result<(), Error> {
-        let deployer = &self.context.config().signer.deployer;
-        let txs = tenures
->>>>>>> c195a2ca
             .iter()
             .any(|tx_out| signer_script_pubkeys.contains(&tx_out.script_pubkey));
 
@@ -928,22 +863,6 @@
         test_harness.add_deposit(txid0, response0);
         test_harness.add_deposit(txid1, response1);
 
-<<<<<<< HEAD
-=======
-        let ctx = TestContext::builder()
-            .with_storage(storage.clone())
-            .with_stacks_client(test_harness.clone())
-            .with_emily_client(test_harness.clone())
-            .with_bitcoin_client(test_harness.clone())
-            .build();
-
-        let block_observer = BlockObserver {
-            context: ctx,
-            bitcoin_blocks: (),
-            horizon: 1,
-        };
-
->>>>>>> c195a2ca
         // First we try extracting the transactions from a block that does
         // not contain any transactions spent to the signers
         let txs = [tx_setup1.tx.clone()];
