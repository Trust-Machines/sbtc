//! # Block observer
//!
//! This module contains the block observer implementation for the sBTC signer.
//! The block observer is responsible for populating the signer database with
//! information from the Bitcoin and Stacks blockchains, and notifying
//! the signer event loop whenever the state has been updated.
//!
//! The following information is extracted by the block observer:
//! - Bitcoin blocks
//! - Stacks blocks
//! - Deposit requests
//! - sBTC transactions
//! - Withdraw requests
//! - Deposit accept transactions
//! - Withdraw accept transactions
//! - Withdraw reject transactions
//! - Update signer set transactions
//! - Set aggregate key transactions

use std::future::Future;
use std::time::Duration;

use crate::bitcoin::rpc::BitcoinTxInfo;
use crate::bitcoin::utxo::TxDeconstructor as _;
use crate::bitcoin::BitcoinInteract;
use crate::context::Context;
use crate::context::SignerEvent;
use crate::emily_client::EmilyInteract;
use crate::error::Error;
use crate::stacks::api::StacksInteract;
use crate::stacks::api::TenureBlocks;
use crate::storage;
use crate::storage::model;
use crate::storage::DbRead;
use crate::storage::DbWrite;
use bitcoin::hashes::Hash as _;
use bitcoin::BlockHash;
use bitcoin::ScriptBuf;
use bitcoin::Transaction;
use futures::stream::Stream;
use futures::stream::StreamExt;
use sbtc::deposits::CreateDepositRequest;
use sbtc::deposits::DepositInfo;
use std::collections::HashSet;

/// Block observer
#[derive(Debug)]
pub struct BlockObserver<Context, BlockHashStream> {
    /// Signer context
    pub context: Context,
    /// Stream of blocks from the block notifier
    pub bitcoin_blocks: BlockHashStream,
    /// How far back in time the observer should look
    pub horizon: u32,
}

/// A full "deposit", containing the bitcoin transaction and a fully
/// extracted and verified `scriptPubKey` from one of the transaction's
/// UTXOs.
#[derive(Debug, Clone)]
pub struct Deposit {
    /// The transaction spent to the signers as a deposit for sBTC.
    pub tx_info: BitcoinTxInfo,
    /// The deposit information included in one of the output
    /// `scriptPubKey`s of the above transaction.
    pub info: DepositInfo,
}

impl DepositRequestValidator for CreateDepositRequest {
    async fn validate<C>(&self, client: &C) -> Result<Option<Deposit>, Error>
    where
        C: BitcoinInteract,
    {
        // Fetch the transaction from either a block or from the mempool
        let Some(response) = client.get_tx(&self.outpoint.txid).await? else {
            return Ok(None);
        };

        // If the transaction has not been confirmed yet, then the block
        // hash will be None. The trasnaction has not failed validation,
        // let's try again when it gets confirmed.
        let Some(block_hash) = response.block_hash else {
            return Ok(None);
        };

        // The `get_tx_info` call here should not return None, we know that
        // it has been included in a block.
        let Some(tx_info) = client.get_tx_info(&self.outpoint.txid, &block_hash).await? else {
            return Ok(None);
        };

        // TODO(515): After the transaction passes validation, we need to
        // check whether we know about the public key in the deposit
        // script.

        Ok(Some(Deposit {
            info: self.validate_tx(&tx_info.tx)?,
            tx_info,
        }))
    }
}

/// A trait to add validation functionality to the [`CreateDepositRequest`]
/// type.
pub trait DepositRequestValidator {
    /// Validate this deposit request from the transaction.
    ///
    /// This function fetches the transaction using the given client and
    /// checks that the transaction has been submitted. The transaction
    /// need not be confirmed.
    fn validate<C>(&self, client: &C) -> impl Future<Output = Result<Option<Deposit>, Error>>
    where
        C: BitcoinInteract;
}

impl<C, S> BlockObserver<C, S>
where
    C: Context,
    S: Stream<Item = Result<bitcoin::BlockHash, Error>> + Unpin,
{
    /// Run the block observer
    #[tracing::instrument(skip_all, name = "block-observer")]
    pub async fn run(mut self) -> Result<(), Error> {
        let term = self.context.get_termination_handle();

        loop {
            if term.shutdown_signalled() {
                break;
            }

            // Bitcoin blocks will generally arrive in ~10 minute intervals, so
            // we don't need to be so aggressive in our timeout here.
            let poll = tokio::time::timeout(Duration::from_millis(100), self.bitcoin_blocks.next());

            match poll.await {
                Ok(Some(Ok(block_hash))) => {
                    tracing::info!("observed new bitcoin block from stream");

                    let next_blocks = match self.next_blocks_to_process(block_hash).await {
                        Ok(blocks) => blocks,
                        Err(error) => {
                            tracing::warn!(%error, %block_hash, "could not get next blocks to process");
                            continue;
                        }
                    };

                    for block in next_blocks {
                        if let Err(error) = self.process_bitcoin_block(block).await {
                            tracing::warn!(%error, "could not process bitcoin block");
                        }
                    }

                    tracing::info!("loading latest deposit requests from Emily");
                    if let Err(error) = self.load_latest_deposit_requests().await {
                        tracing::warn!(%error, "could not load latest deposit requests from Emily");
                    }

                    self.context
                        .signal(SignerEvent::BitcoinBlockObserved.into())?;
                }
                Ok(Some(Err(error))) => {
                    tracing::warn!(%error, "error decoding new bitcoin block hash from stream");
                    continue;
                }
                _ => continue,
            };
        }

        tracing::info!("block observer has stopped");

        Ok(())
    }
}

impl<C: Context, B> BlockObserver<C, B> {
<<<<<<< HEAD
    /// Fetch deposit requests from Emily and store the validated ones into
    /// the database.
=======
    /// Fetch deposit requests from Emily and store the ones that pass
    /// validation into the database.
>>>>>>> c195a2ca
    #[tracing::instrument(skip_all)]
    async fn load_latest_deposit_requests(&self) -> Result<(), Error> {
        let requests = self.context.get_emily_client().get_deposits().await?;
        self.load_requests(&requests).await
    }

<<<<<<< HEAD
        let emily_client = self.context.get_emily_client();
        for request in emily_client.get_deposits().await? {
=======
    /// Validate the given deposit requests and store the ones that pass
    /// validation into the database.
    ///
    /// There are three types of errors that can happen during validation
    /// 1. The transaction fails primary validation. This means the deposit
    ///    script itself does not align with what we expect. If probably
    ///    does not follow our protocol.
    /// 2. The transaction passes step (1), but we don't recognize the
    ///    x-only public key in the deposit script.
    /// 3. We cannot find the associated transaction confirmed on a bitcoin
    ///    block, or when we encountered some unexpected error when
    ///    reaching out to bitcoin-core or our database.
    #[tracing::instrument(skip_all)]
    pub async fn load_requests(&self, requests: &[CreateDepositRequest]) -> Result<(), Error> {
        let mut deposit_requests = Vec::new();
        for request in requests {
>>>>>>> c195a2ca
            let deposit = request
                .validate(&self.context.get_bitcoin_client())
                .await
                .inspect_err(|error| tracing::warn!(%error, "could not validate deposit request"));

            // We log the error above, so we just need to extract the
            // deposit now.
            if let Ok(Some(deposit)) = deposit {
                deposit_requests.push(deposit);
            }
        }

        self.store_deposit_requests(deposit_requests).await?;

        tracing::debug!("finished processing deposit requests");
        Ok(())
    }

    /// Find the parent blocks from the given block that are also missing from our database
    #[tracing::instrument(skip_all, fields(%block_hash))]
    async fn next_blocks_to_process(
        &self,
        mut block_hash: bitcoin::BlockHash,
    ) -> Result<Vec<bitcoin::Block>, Error> {
        let mut blocks = Vec::new();

        for _ in 0..self.horizon {
            if self.have_already_processed_block(&block_hash).await? {
                tracing::debug!(%block_hash, "already processed block");
                break;
            }

            let block = self
                .context
                .get_bitcoin_client()
                .get_block(&block_hash)
                .await?
                .ok_or(Error::MissingBitcoinBlock(block_hash.into()))?;

            block_hash = block.header.prev_blockhash;
            blocks.push(block);
        }

        // Make order chronological
        blocks.reverse();
        Ok(blocks)
    }

    /// Check whether we have already processed this block in our
    /// database.
    #[tracing::instrument(skip(self))]
    async fn have_already_processed_block(
        &self,
        block_hash: &bitcoin::BlockHash,
    ) -> Result<bool, Error> {
        Ok(self
            .context
            .get_storage()
            .get_bitcoin_block(&block_hash.to_byte_array().into())
            .await?
            .is_some())
    }

    /// Process the bitcoin block. Also process all recent stacks blocks.
    #[tracing::instrument(skip_all, fields(block_hash = %block.block_hash()))]
    async fn process_bitcoin_block(&self, block: bitcoin::Block) -> Result<(), Error> {
        tracing::info!("processing bitcoin block");
        let stacks_client = self.context.get_stacks_client();
        let tenure_info = stacks_client.get_tenure_info().await?;

        tracing::debug!("fetching unknown ancestral blocks from stacks-core");
        let stacks_blocks = crate::stacks::api::fetch_unknown_ancestors(
            &stacks_client,
            &self.context.get_storage(),
            tenure_info.tip_block_id,
        )
        .await?;

        self.write_stacks_blocks(&stacks_blocks).await?;
        self.write_bitcoin_block(&block).await?;

        tracing::debug!("finished processing bitcoin block");
        Ok(())
    }

    /// For each of the deposit requests, persist the corresponding
    /// transaction and the parsed deposit info into the database.
    ///
    /// This function does three things:
    /// 1. For all deposit requests, check to see if there are bitcoin
    ///    blocks that we do not have in our database.
    /// 2. If we do not have a record of the bitcoin block then write it
    ///    to the database.
    /// 3. Write the deposit transaction and the extracted deposit info
    ///    into the database.
    async fn store_deposit_requests(&self, requests: Vec<Deposit>) -> Result<(), Error> {
        // We need to check to see if we have a record of the bitcoin block
        // that contains the deposit request in our database. If we don't
        // then write them to our database.
        self.store_deposit_request_blocks(&requests).await?;

        // Okay now we write the deposit requests and the transactions to
        // the database.
        let (deposit_requests, deposit_request_txs) = requests
            .into_iter()
            .map(|deposit| {
                let tx = model::Transaction {
                    txid: deposit.tx_info.txid.to_byte_array(),
                    tx: bitcoin::consensus::serialize(&deposit.tx_info.tx),
                    tx_type: model::TransactionType::DepositRequest,
                    block_hash: deposit.tx_info.block_hash.to_byte_array(),
                };

                (model::DepositRequest::from(deposit), tx)
            })
            .collect::<Vec<_>>()
            .into_iter()
            .unzip();

        let db = self.context.get_storage_mut();
        db.write_bitcoin_transactions(deposit_request_txs).await?;
        db.write_deposit_requests(deposit_requests).await?;

        Ok(())
    }

    /// This function does two things:
    /// 1. For all deposit requests, check to see if there are bitcoin
    ///    blocks that we do not have in our database.
    /// 2. If we do not have a record of the bitcoin block then write it
    ///    to the database.
    async fn store_deposit_request_blocks(&self, requests: &[Deposit]) -> Result<(), Error> {
        let db = self.context.get_storage_mut();
        let mut deposit_blocks = Vec::new();

        // We need to check to see if we have a record of the bitcoin block
        // that contains the deposit request in our database.
        for deposit in requests.iter() {
            let blocks = self
                .next_blocks_to_process(deposit.tx_info.block_hash)
                .await?
                .into_iter()
                .map(model::BitcoinBlock::from);
            deposit_blocks.extend(blocks);
        }

        // We now get the distinct blocks and write them to the database.
        deposit_blocks.sort_by_key(|block| (block.block_height, block.block_hash));
        deposit_blocks.dedup();

        for block in deposit_blocks {
            db.write_bitcoin_block(&block).await?;
        }

        Ok(())
    }

    /// Extract all BTC transactions from the block where one of the UTXOs
    /// can be spent by the signers.
    ///
    /// # Note
    ///
    /// When using the postgres storage, we need to make sure that this
    /// function is called after the `Self::write_bitcoin_block` function
    /// because of the foreign key constraints.
    pub async fn extract_sbtc_transactions(
        &self,
        block_hash: BlockHash,
        txs: &[Transaction],
    ) -> Result<(), Error> {
        let db = self.context.get_storage_mut();
        // We store all the scriptPubKeys associated with the signers'
        // aggregate public key. Let's get the last years worth of them.
        let signer_script_pubkeys: HashSet<ScriptBuf> = db
            .get_signers_script_pubkeys()
            .await?
            .into_iter()
            .map(ScriptBuf::from_bytes)
            .collect();

        let btc_rpc = self.context.get_bitcoin_client();
        // Look through all the UTXOs in the given transaction slice and
        // keep the transactions where a UTXO is locked with a
        // `scriptPubKey` controlled by the signers.
        let mut sbtc_txs = Vec::new();
        for tx in txs {
            tracing::debug!(txid = %tx.compute_txid(), "attempting to extract sbtc transaction");
            // If any of the outputs are spent to one of the signers'
            // addresses, then we care about it
            let outputs_spent_to_signers = tx
                .output
                .iter()
                .any(|tx_out| signer_script_pubkeys.contains(&tx_out.script_pubkey));

            if !outputs_spent_to_signers {
                continue;
            }

            // This function is called after we have received a
            // notification of a bitcoin block, and we are iterating
            // through all of the transactions within that block. This
            // means the `get_tx_info` call below should not fail.
            let txid = tx.compute_txid();
            let tx_info = btc_rpc
                .get_tx_info(&txid, &block_hash)
                .await?
                .ok_or(Error::BitcoinTxMissing(txid, None))?;

            // sBTC transactions have as first txin a signers spendable output
            let tx_type = if tx_info.is_signer_created(&signer_script_pubkeys) {
                model::TransactionType::SbtcTransaction
            } else {
                model::TransactionType::Donation
            };

            let txid = tx.compute_txid();
            sbtc_txs.push(model::Transaction {
                txid: txid.to_byte_array(),
                tx: bitcoin::consensus::serialize(&tx),
                tx_type,
                block_hash: block_hash.to_byte_array(),
            });

            for prevout in tx_info.to_inputs(&signer_script_pubkeys) {
                db.write_tx_prevout(&prevout).await?;
            }

            for output in tx_info.to_outputs(&signer_script_pubkeys) {
                db.write_tx_output(&output).await?;
            }
        }

        // Write these transactions into storage.
        db.write_bitcoin_transactions(sbtc_txs).await?;
        Ok(())
    }

    /// Write the given stacks blocks to the database.
    ///
    /// This function also extracts sBTC Stacks transactions from the given
    /// blocks and stores them into the database.
    async fn write_stacks_blocks(&self, tenures: &[TenureBlocks]) -> Result<(), Error> {
        let deployer = &self.context.config().signer.deployer;
        let txs = tenures
            .iter()
            .flat_map(|tenure| {
                storage::postgres::extract_relevant_transactions(tenure.blocks(), deployer)
            })
            .collect::<Vec<_>>();

        let headers = tenures
            .iter()
            .flat_map(TenureBlocks::as_stacks_blocks)
            .collect::<Vec<_>>();

        let storage = self.context.get_storage_mut();
        storage.write_stacks_block_headers(headers).await?;
        storage.write_stacks_transactions(txs).await?;
        Ok(())
    }

    /// Write the bitcoin block to the database. We also write any
    /// transactions that are spend to any of the signers `scriptPubKey`s
    async fn write_bitcoin_block(&self, block: &bitcoin::Block) -> Result<(), Error> {
        let db_block = model::BitcoinBlock::from(block);

        self.context
            .get_storage_mut()
            .write_bitcoin_block(&db_block)
            .await?;
        self.extract_sbtc_transactions(block.block_hash(), &block.txdata)
            .await?;

        Ok(())
    }
}

#[cfg(test)]
mod tests {
    use bitcoin::Amount;
    use bitcoin::BlockHash;
    use bitcoin::TxOut;
    use fake::Dummy;
    use fake::Fake;
    use model::BitcoinTxId;
    use model::ScriptPubKey;
    use rand::SeedableRng;
    use test_log::test;

    use crate::bitcoin::rpc::GetTxResponse;
    use crate::context::SignerSignal;
    use crate::keys::PublicKey;
    use crate::keys::SignerScriptPubKey as _;
    use crate::storage;
    use crate::testing::block_observer::TestHarness;
    use crate::testing::context::*;

    use super::*;

    #[test(tokio::test)]
    async fn should_be_able_to_extract_bitcoin_blocks_given_a_block_header_stream() {
        let mut rng = rand::rngs::StdRng::seed_from_u64(46);
        let storage = storage::in_memory::Store::new_shared();
        let test_harness = TestHarness::generate(&mut rng, 20, 0..5);
        let ctx = TestContext::builder()
            .with_storage(storage.clone())
            .with_stacks_client(test_harness.clone())
            .with_emily_client(test_harness.clone())
            .with_bitcoin_client(test_harness.clone())
            .build();

        // There must be at least one signal receiver alive when the block observer
        // later tries to send a signal, hence this line.
        let _signal_rx = ctx.get_signal_receiver();
        let block_hash_stream = test_harness.spawn_block_hash_stream();

        let block_observer = BlockObserver {
            context: ctx.clone(),
            bitcoin_blocks: block_hash_stream,
            horizon: 1,
        };

        let handle = tokio::spawn(block_observer.run());
        ctx.wait_for_signal(Duration::from_secs(3), |signal| {
            matches!(
                signal,
                SignerSignal::Event(SignerEvent::BitcoinBlockObserved)
            )
        })
        .await
        .expect("block observer failed to complete within timeout");

        for block in test_harness.bitcoin_blocks() {
            let persisted = storage
                .get_bitcoin_block(&block.block_hash().into())
                .await
                .expect("storage error")
                .expect("block wasn't persisted");

            assert_eq!(persisted.block_hash, block.block_hash().into())
        }

        handle.abort();
    }

    /// Test that `BlockObserver::load_latest_deposit_requests` takes
    /// deposits from emily, validates them and only keeps the ones that
    /// pass validation and have been confirmed.
    #[tokio::test]
    async fn validated_confirmed_deposits_get_added_to_state() {
        let mut rng = rand::rngs::StdRng::seed_from_u64(46);
        let mut test_harness = TestHarness::generate(&mut rng, 20, 0..5);
        // We want the test harness to fetch a block from our
        // "bitcoin-core", which in this case is the test harness. So we
        // use a block hash that the test harness knows about.
        let block_hash = test_harness
            .bitcoin_blocks()
            .first()
            .map(|block| block.block_hash());

        let lock_time = 150;
        let max_fee = 32000;
        let amount = 500_000;

        // We're going to create two deposit requests, the first one valid
        // and the second one invalid. Emily will return both the valid and
        // invalid requests (even though it should've validated them) and
        // BitcoinClient will return the right transaction for both of
        // them.
        let tx_setup0 = sbtc::testing::deposits::tx_setup(lock_time, max_fee, amount);
        let deposit_request0 = CreateDepositRequest {
            outpoint: bitcoin::OutPoint {
                txid: tx_setup0.tx.compute_txid(),
                vout: 0,
            },
            deposit_script: tx_setup0.deposit.deposit_script(),
            reclaim_script: tx_setup0.reclaim.reclaim_script(),
        };
        let req0 = deposit_request0.clone();
        // When we validate the deposit request, we fetch the transaction
        // from bitcoin-core's blockchain. The stubs out that response.
        let get_tx_resp0 = GetTxResponse {
            tx: tx_setup0.tx.clone(),
            block_hash,
            confirmations: None,
            block_time: None,
        };

        let tx_setup1 = sbtc::testing::deposits::tx_setup(300, 2000, amount);
        // This one is an invalid deposit request because the deposit
        // script is wrong
        let deposit_request1 = CreateDepositRequest {
            outpoint: bitcoin::OutPoint {
                txid: tx_setup1.tx.compute_txid(),
                vout: 0,
            },
            deposit_script: bitcoin::ScriptBuf::new(),
            reclaim_script: tx_setup1.reclaim.reclaim_script(),
        };
        // The transaction is also in the mempool, even though it is an
        // invalid deposit.
        let get_tx_resp1 = GetTxResponse {
            tx: tx_setup1.tx.clone(),
            block_hash: None,
            confirmations: None,
            block_time: None,
        };

        // This deposit transaction is a fine deposit, it just hasn't been
        // confirmed yet.
        let tx_setup2 = sbtc::testing::deposits::tx_setup(400, 3000, amount);
        let get_tx_resp2 = GetTxResponse {
            tx: tx_setup2.tx.clone(),
            block_hash: None,
            confirmations: None,
            block_time: None,
        };

        let deposit_request2 = CreateDepositRequest {
            outpoint: bitcoin::OutPoint {
                txid: tx_setup2.tx.compute_txid(),
                vout: 0,
            },
            deposit_script: tx_setup2.deposit.deposit_script(),
            reclaim_script: tx_setup2.reclaim.reclaim_script(),
        };

        // Let's add the "responses" to the field that feeds the
        // response to the `BitcoinClient::get_tx` call.
        test_harness.add_deposits(&[
            (get_tx_resp0.tx.compute_txid(), get_tx_resp0),
            (get_tx_resp1.tx.compute_txid(), get_tx_resp1),
            (get_tx_resp2.tx.compute_txid(), get_tx_resp2),
        ]);

        // Add the deposit requests to the pending deposits which
        // would be returned by Emily.
        test_harness.add_pending_deposits(&[deposit_request0, deposit_request1, deposit_request2]);

        // Now we finish setting up the block observer.
        let storage = storage::in_memory::Store::new_shared();
        let ctx = TestContext::builder()
            .with_storage(storage.clone())
            .with_stacks_client(test_harness.clone())
            .with_emily_client(test_harness.clone())
            .with_bitcoin_client(test_harness.clone())
            .build();

        let block_observer = BlockObserver {
            context: ctx,
<<<<<<< HEAD
            bitcoin_blocks: block_hash_stream,
=======
            bitcoin_blocks: (),
>>>>>>> c195a2ca
            horizon: 1,
        };

        {
            let db = storage.lock().await;
            assert_eq!(db.deposit_requests.len(), 0);
        }

        block_observer.load_latest_deposit_requests().await.unwrap();
        // Only the transaction from tx_setup0 was valid. Note that, since
        // we are not using a real block hash stored in the database. Our
        // DbRead function won't actually find it. And in prod we won't
        // actually store the deposit request transaction.
        let deposit = {
            let db = storage.lock().await;
            assert_eq!(db.deposit_requests.len(), 1);
            db.deposit_requests.values().next().cloned().unwrap()
        };

        assert_eq!(deposit.outpoint(), req0.outpoint);
    }

    /// Test that `BlockObserver::extract_deposit_requests` after
    /// `BlockObserver::load_latest_deposit_requests` stores validated
    /// deposit requests into "storage".
    #[tokio::test]
    async fn extract_deposit_requests_stores_validated_deposits() {
        let mut rng = rand::rngs::StdRng::seed_from_u64(365);
        let mut test_harness = TestHarness::generate(&mut rng, 20, 0..5);

        // We want the test harness to fetch a block from our
        // "bitcoin-core", which in this case is the test harness. So we
        // use a block hash that the test harness knows about.
        let block_hash = test_harness
            .bitcoin_blocks()
            .first()
            .map(|block| block.block_hash());
        let lock_time = 150;
        let max_fee = 32000;
        let amount = 500_000;

        // We're going to create two deposit requests, the first one valid
        // and the second one invalid. Emily will return both the valid and
        // invalid requests (even though it should've validated them) and
        // BitcoinClient will return the right transaction for both of
        // them.
        let tx_setup0 = sbtc::testing::deposits::tx_setup(lock_time, max_fee, amount);
        let deposit_request0 = CreateDepositRequest {
            outpoint: bitcoin::OutPoint {
                txid: tx_setup0.tx.compute_txid(),
                vout: 0,
            },
            deposit_script: tx_setup0.deposit.deposit_script(),
            reclaim_script: tx_setup0.reclaim.reclaim_script(),
        };
        // When we validate the deposit request, we fetch the transaction
        // from bitcoin-core's blockchain. The stubs out that
        // response.
        let get_tx_resp0 = GetTxResponse {
            tx: tx_setup0.tx.clone(),
            block_hash,
            confirmations: None,
            block_time: None,
        };

        // Let's add the "responses" to the field that feeds the
        // response to the `BitcoinClient::get_tx` call.
        test_harness.add_deposit(get_tx_resp0.tx.compute_txid(), get_tx_resp0);
        // Add the deposit request to the pending deposits which
        // would be returned by Emily.
        test_harness.add_pending_deposit(deposit_request0);

        // Now we finish setting up the block observer.
        let storage = storage::in_memory::Store::new_shared();
        let ctx = TestContext::builder()
            .with_storage(storage.clone())
            .with_stacks_client(test_harness.clone())
            .with_emily_client(test_harness.clone())
            .with_bitcoin_client(test_harness.clone())
            .build();

        let block_observer = BlockObserver {
            context: ctx,
<<<<<<< HEAD
            bitcoin_blocks: block_hash_stream,
=======
            bitcoin_blocks: (),
>>>>>>> c195a2ca
            horizon: 1,
        };

        block_observer.load_latest_deposit_requests().await.unwrap();

        let storage = storage.lock().await;
        assert_eq!(storage.deposit_requests.len(), 1);
        let db_outpoint: (BitcoinTxId, u32) = (tx_setup0.tx.compute_txid().into(), 0);
        assert!(storage.deposit_requests.get(&db_outpoint).is_some());

        assert!(storage
            .bitcoin_transactions_to_blocks
            .get(&db_outpoint.0)
            .is_some());
        assert_eq!(
            storage
                .raw_transactions
                .get(db_outpoint.0.as_byte_array())
                .unwrap()
                .tx_type,
            model::TransactionType::DepositRequest
        );
    }

    /// Test that `BlockObserver::extract_sbtc_transactions` takes the
    /// stored signer `scriptPubKey`s and stores all transactions from a
    /// bitcoin block that match one of those `scriptPubkey`s.
    #[tokio::test]
    async fn sbtc_transactions_get_stored() {
        let mut rng = rand::rngs::StdRng::seed_from_u64(46);
        let mut test_harness = TestHarness::generate(&mut rng, 20, 0..5);

        let block_hash = BlockHash::from_byte_array([1u8; 32]);
        // We're going to do the following:
        // 1. pretend that the below bytes represent the signers
        //    `scriptPubKey`. We store it in our datastore along with some
        //    "DKG shares".
        // 2. We then create two transactions, one spending to our
        //    scriptPubKey and another not spending to it.
        // 3. We try "extracting" a block with one transaction that does
        //    not spend to the signers. This one transaction should not be
        //    extracted (we should not see it in storage).
        // 4. We try "extracting" a block with two transactions where one
        //    of them spends to the signers. The one transaction should be
        //    stored in our storage.
        let signers_script_pubkey: ScriptPubKey = fake::Faker.fake_with_rng(&mut rng);

        // We start by storing our `scriptPubKey`.
        let storage = storage::in_memory::Store::new_shared();
        let aggregate_key = PublicKey::dummy_with_rng(&fake::Faker, &mut rng);
        let shares = model::EncryptedDkgShares {
            aggregate_key,
            tweaked_aggregate_key: aggregate_key.signers_tweaked_pubkey().unwrap(),
            script_pubkey: signers_script_pubkey.clone(),
            encrypted_private_shares: Vec::new(),
            public_shares: Vec::new(),
            signer_set_public_keys: vec![aggregate_key],
            signature_share_threshold: 1,
        };
        storage.write_encrypted_dkg_shares(&shares).await.unwrap();

        // Now let's create two transactions, one spending to the signers
        // and another not spending to the signers. We use
        // sbtc::testing::deposits::tx_setup just to quickly create a
        // transaction; any one will do since we will be adding the UTXO
        // that spends to the signer afterward.
        let mut tx_setup0 = sbtc::testing::deposits::tx_setup(0, 0, 100);
        tx_setup0.tx.output.push(TxOut {
            value: Amount::ONE_BTC,
            script_pubkey: signers_script_pubkey.into(),
        });

        // This one does not spend to the signers :(
        let tx_setup1 = sbtc::testing::deposits::tx_setup(1, 10, 2000);
        let txid0 = tx_setup0.tx.compute_txid();
        let txid1 = tx_setup1.tx.compute_txid();

        let response0 = GetTxResponse {
            tx: tx_setup0.tx.clone(),
            block_hash: Some(block_hash),
            confirmations: None,
            block_time: None,
        };
        let response1 = GetTxResponse {
            tx: tx_setup1.tx.clone(),
            block_hash: Some(block_hash),
            confirmations: None,
            block_time: None,
        };
        test_harness.add_deposit(txid0, response0);
        test_harness.add_deposit(txid1, response1);

        let ctx = TestContext::builder()
            .with_storage(storage.clone())
            .with_stacks_client(test_harness.clone())
            .with_emily_client(test_harness.clone())
            .with_bitcoin_client(test_harness.clone())
            .build();

        let block_observer = BlockObserver {
            context: ctx,
<<<<<<< HEAD
            bitcoin_blocks: test_harness.spawn_block_hash_stream(),
=======
            bitcoin_blocks: (),
>>>>>>> c195a2ca
            horizon: 1,
        };

        // First we try extracting the transactions from a block that does
        // not contain any transactions spent to the signers
        let txs = [tx_setup1.tx.clone()];
        block_observer
            .extract_sbtc_transactions(block_hash, &txs)
            .await
            .unwrap();

        // We need to change the scope so that the mutex guard is dropped.
        {
            let store = storage.lock().await;
            // Under the hood, bitcoin transactions get stored in the
            // `bitcoin_block_to_transactions` field, so lets check there
            let stored_transactions = store.bitcoin_block_to_transactions.get(&block_hash.into());

            // Nothing should be stored so the map get call should return
            // None.
            assert!(stored_transactions.is_none());
        }

        // Now we try again, but we include the transaction that spends to
        // the signer. This one should turn out differently.
        let txs = [tx_setup0.tx.clone(), tx_setup1.tx.clone()];
        block_observer
            .extract_sbtc_transactions(block_hash, &txs)
            .await
            .unwrap();

        let store = storage.lock().await;
        let stored_transactions = store.bitcoin_block_to_transactions.get(&block_hash.into());

        // Is our one transaction stored? This block hash should now have
        // only one transaction with the expected txid.
        let tx_ids = stored_transactions.unwrap();
        let expected_tx_id = tx_setup0.tx.compute_txid().into();
        assert_eq!(tx_ids.len(), 1);
        assert_eq!(tx_ids[0], expected_tx_id);
    }
}<|MERGE_RESOLUTION|>--- conflicted
+++ resolved
@@ -173,23 +173,14 @@
 }
 
 impl<C: Context, B> BlockObserver<C, B> {
-<<<<<<< HEAD
-    /// Fetch deposit requests from Emily and store the validated ones into
-    /// the database.
-=======
     /// Fetch deposit requests from Emily and store the ones that pass
     /// validation into the database.
->>>>>>> c195a2ca
     #[tracing::instrument(skip_all)]
     async fn load_latest_deposit_requests(&self) -> Result<(), Error> {
         let requests = self.context.get_emily_client().get_deposits().await?;
         self.load_requests(&requests).await
     }
 
-<<<<<<< HEAD
-        let emily_client = self.context.get_emily_client();
-        for request in emily_client.get_deposits().await? {
-=======
     /// Validate the given deposit requests and store the ones that pass
     /// validation into the database.
     ///
@@ -206,7 +197,6 @@
     pub async fn load_requests(&self, requests: &[CreateDepositRequest]) -> Result<(), Error> {
         let mut deposit_requests = Vec::new();
         for request in requests {
->>>>>>> c195a2ca
             let deposit = request
                 .validate(&self.context.get_bitcoin_client())
                 .await
@@ -657,11 +647,7 @@
 
         let block_observer = BlockObserver {
             context: ctx,
-<<<<<<< HEAD
-            bitcoin_blocks: block_hash_stream,
-=======
             bitcoin_blocks: (),
->>>>>>> c195a2ca
             horizon: 1,
         };
 
@@ -745,11 +731,7 @@
 
         let block_observer = BlockObserver {
             context: ctx,
-<<<<<<< HEAD
-            bitcoin_blocks: block_hash_stream,
-=======
             bitcoin_blocks: (),
->>>>>>> c195a2ca
             horizon: 1,
         };
 
@@ -851,11 +833,7 @@
 
         let block_observer = BlockObserver {
             context: ctx,
-<<<<<<< HEAD
-            bitcoin_blocks: test_harness.spawn_block_hash_stream(),
-=======
             bitcoin_blocks: (),
->>>>>>> c195a2ca
             horizon: 1,
         };
 
