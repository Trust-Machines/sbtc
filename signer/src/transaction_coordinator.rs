--- conflicted
+++ resolved
@@ -301,15 +301,13 @@
         let transaction_package = pending_requests.construct_transactions()?;
 
         for mut transaction in transaction_package {
-<<<<<<< HEAD
             // TODO: `send_message()` the sweep transaction info to the network
             // replacing the storage method coming in #585.
-=======
+
             // Store the transaction in the database before we broadcast.
             transaction
                 .store_as_sweep_transaction(&self.context.get_storage_mut(), bitcoin_chain_tip)
                 .await?;
->>>>>>> 43a00cb3
 
             self.sign_and_broadcast(
                 bitcoin_chain_tip,
