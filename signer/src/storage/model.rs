//! Database models for the signer.

use std::ops::Range;

use bitcoin::hashes::Hash as _;
use bitcoin::Address;
use bitcoin::Network;
use rand::seq::IteratorRandom as _;
use sbtc::deposits::Deposit;

#[cfg(feature = "testing")]
use fake::faker::time::en::DateTimeAfter;

/// Bitcoin block.
#[derive(Debug, Clone, Hash, PartialEq, Eq, PartialOrd, Ord)]
#[cfg_attr(feature = "testing", derive(fake::Dummy))]
pub struct BitcoinBlock {
    /// Block hash.
    #[cfg_attr(feature = "testing", dummy(expr = "fake::vec![u8; 32]"))]
    pub block_hash: BitcoinBlockHash,
    /// Block height.
    pub block_height: i64,
    /// Hash of the parent block.
    #[cfg_attr(feature = "testing", dummy(expr = "fake::vec![u8; 32]"))]
    pub parent_hash: BitcoinBlockHash,
    /// Stacks block confirmed by this block.
    #[cfg_attr(feature = "testing", dummy(default))]
    pub confirms: Vec<StacksBlockHash>,
    /// The time this block entry was created by the signer.
    #[cfg_attr(
        feature = "testing",
        dummy(faker = "DateTimeAfter(time::OffsetDateTime::UNIX_EPOCH)")
    )]
    pub created_at: time::OffsetDateTime,
}

/// Stacks block.
#[derive(Debug, Clone, Hash, PartialEq, Eq, PartialOrd, Ord)]
#[cfg_attr(feature = "testing", derive(fake::Dummy))]
pub struct StacksBlock {
    /// Block hash.
    #[cfg_attr(feature = "testing", dummy(expr = "fake::vec![u8; 32]"))]
    pub block_hash: StacksBlockHash,
    /// Block height.
    pub block_height: i64,
    /// Hash of the parent block.
    #[cfg_attr(feature = "testing", dummy(expr = "fake::vec![u8; 32]"))]
    pub parent_hash: StacksBlockHash,
    /// The time this block entry was created by the signer.
    #[cfg_attr(
        feature = "testing",
        dummy(faker = "DateTimeAfter(time::OffsetDateTime::UNIX_EPOCH)")
    )]
    pub created_at: time::OffsetDateTime,
}

/// Deposit request.
#[derive(Debug, Clone, PartialEq, Eq, PartialOrd, Ord)]
#[cfg_attr(feature = "testing", derive(fake::Dummy))]
pub struct DepositRequest {
    /// Transaction ID of the deposit request transaction.
    #[cfg_attr(feature = "testing", dummy(expr = "fake::vec![u8; 32]"))]
    pub txid: BitcoinTxId,
    /// Index of the deposit request UTXO.
    #[cfg_attr(feature = "testing", dummy(faker = "0..100"))]
    pub output_index: i32,
    /// Script spendable by the sBTC signers.
    pub spend_script: Bytes,
    /// Script spendable by the depositor.
    pub reclaim_script: Bytes,
    /// The address of which the sBTC should be minted,
    /// can be a smart contract address.
    pub recipient: StacksAddress,
    /// The amount deposited.
    pub amount: i64,
    /// The maximum portion of the deposited amount that may
    /// be used to pay for transaction fees.
    pub max_fee: i64,
    /// The addresses of the input UTXOs funding the deposit request.
    #[cfg_attr(feature = "testing", dummy(faker = "BitcoinAddresses(1..5)"))]
    pub sender_addresses: Vec<BitcoinAddress>,
    /// The time this block entry was created by the signer.
    #[cfg_attr(
        feature = "testing",
        dummy(faker = "DateTimeAfter(time::OffsetDateTime::UNIX_EPOCH)")
    )]
    pub created_at: time::OffsetDateTime,
}

/// Used to for fine-grained control of generating fake testing addresses.
#[cfg(feature = "testing")]
#[derive(Debug)]
pub struct BitcoinAddresses(Range<usize>);

#[cfg(feature = "testing")]
impl fake::Dummy<BitcoinAddresses> for Vec<String> {
    fn dummy_with_rng<R: rand::Rng + ?Sized>(config: &BitcoinAddresses, rng: &mut R) -> Self {
        let num_addresses = config.0.clone().choose(rng).unwrap_or(1);
        std::iter::repeat_with(|| secp256k1::Keypair::new_global(rng))
            .take(num_addresses)
            .map(|kp| {
                let pk = bitcoin::CompressedPublicKey(kp.public_key());
                Address::p2wpkh(&pk, Network::Regtest).to_string()
            })
            .collect()
    }
}

impl DepositRequest {
    /// Create me from a full deposit.
    pub fn from_deposit(deposit: &Deposit, network: Network) -> Self {
        let tx_input_iter = deposit.tx.input.iter();
        // It's most likely the case that each of the inputs "come" from
        // the same Address, so we filter out duplicates.
        let sender_addresses: std::collections::HashSet<String> = tx_input_iter
            .flat_map(|tx_in| {
                Address::from_script(&tx_in.script_sig, network)
                    .inspect_err(|err| tracing::warn!("could not create address: {err}"))
                    .map(|address| address.to_string())
            })
            .collect();
        Self {
            txid: deposit.info.outpoint.txid.to_byte_array().to_vec(),
            output_index: deposit.info.outpoint.vout as i32,
            spend_script: deposit.info.deposit_script.to_bytes(),
            reclaim_script: deposit.info.reclaim_script.to_bytes(),
            recipient: deposit.info.recipient.to_string(),
            amount: deposit.info.amount as i64,
            max_fee: deposit.info.max_fee as i64,
            sender_addresses: sender_addresses.into_iter().collect(),
            created_at: time::OffsetDateTime::now_utc(),
        }
    }
}

/// A signer acknowledging a deposit request.
#[derive(Debug, Clone, Hash, PartialEq, Eq, PartialOrd, Ord)]
#[cfg_attr(feature = "testing", derive(fake::Dummy))]
pub struct DepositSigner {
    /// TxID of the deposit request.
    #[cfg_attr(feature = "testing", dummy(expr = "fake::vec![u8; 32]"))]
    pub txid: BitcoinTxId,
    /// Output index of the deposit request.
    #[cfg_attr(feature = "testing", dummy(faker = "0..100"))]
    pub output_index: i32,
    /// Public key of the signer.
    #[cfg_attr(feature = "testing", dummy(expr = "fake::vec![u8; 32]"))]
    pub signer_pub_key: PubKey,
    /// Signals if the signer is prepared to sign for this request.
    pub is_accepted: bool,
    /// The time this block entry was created by the signer.
    #[cfg_attr(
        feature = "testing",
        dummy(faker = "DateTimeAfter(time::OffsetDateTime::UNIX_EPOCH)")
    )]
    pub created_at: time::OffsetDateTime,
}

/// Withdraw request.
#[derive(Debug, Clone, Hash, PartialEq, Eq, PartialOrd, Ord)]
#[cfg_attr(feature = "testing", derive(fake::Dummy))]
pub struct WithdrawRequest {
    /// Request ID of the withdrawal request.
    pub request_id: i32,
    /// Stacks block hash of the withdrawal request.
    #[cfg_attr(feature = "testing", dummy(expr = "fake::vec![u8; 32]"))]
    pub block_hash: StacksBlockHash,
    /// The address that should receive the BTC withdrawal.
    pub recipient: BitcoinAddress,
    /// The amount to withdraw.
    pub amount: i64,
    /// The maximum portion of the withdrawn amount that may
    /// be used to pay for transaction fees.
    pub max_fee: i64,
    /// The address that initiated the request.
    pub sender_address: StacksAddress,
    /// The time this block entry was created by the signer.
    #[cfg_attr(
        feature = "testing",
        dummy(faker = "DateTimeAfter(time::OffsetDateTime::UNIX_EPOCH)")
    )]
    pub created_at: time::OffsetDateTime,
}

/// A signer acknowledging a withdrawal request.
#[derive(Debug, Clone, Hash, PartialEq, Eq, PartialOrd, Ord)]
#[cfg_attr(feature = "testing", derive(fake::Dummy))]
pub struct WithdrawSigner {
    /// Request ID of the withdrawal request.
    pub request_id: i32,
    /// Stacks block hash of the withdrawal request.
    #[cfg_attr(feature = "testing", dummy(expr = "fake::vec![u8; 32]"))]
    pub block_hash: StacksBlockHash,
    /// Public key of the signer.
    #[cfg_attr(feature = "testing", dummy(expr = "fake::vec![u8; 32]"))]
    pub signer_pub_key: PubKey,
    /// Signals if the signer is prepared to sign for this request.
    pub is_accepted: bool,
    /// The time this block entry was created by the signer.
    #[cfg_attr(
        feature = "testing",
        dummy(faker = "DateTimeAfter(time::OffsetDateTime::UNIX_EPOCH)")
    )]
    pub created_at: time::OffsetDateTime,
}

/// A connection between a bitcoin block and a bitcoin transaction.
#[derive(Debug, Clone, Hash, PartialEq, Eq, PartialOrd, Ord)]
pub struct BitcoinTransaction {
    /// Transaction ID.
    pub txid: BitcoinTxId,
    /// The block in which the transaction exists.
    pub block_hash: BitcoinBlockHash,
}

/// A connection between a bitcoin block and a bitcoin transaction.
#[derive(Debug, Clone, Hash, PartialEq, Eq, PartialOrd, Ord)]
pub struct StacksTransaction {
    /// Transaction ID.
    pub txid: StacksTxId,
    /// The block in which the transaction exists.
    pub block_hash: StacksBlockHash,
}

/// For writing to the stacks_transactions or bitcoin_transactions table.
#[derive(Debug, Clone, Hash, PartialEq, Eq, PartialOrd, Ord)]
pub struct TransactionIds {
    /// Transaction IDs.
    pub tx_ids: Vec<Vec<u8>>,
    /// The blocks in which the transactions exist.
    pub block_hashes: Vec<Vec<u8>>,
}

/// A raw transaction on either Bitcoin or Stacks.
#[derive(Debug, Clone, Hash, PartialEq, Eq, PartialOrd, Ord)]
#[cfg_attr(feature = "testing", derive(fake::Dummy))]
pub struct Transaction {
    /// Transaction ID.
    #[cfg_attr(feature = "testing", dummy(expr = "fake::vec![u8; 32]"))]
    pub txid: Bytes,
    /// Encoded transaction.
    pub tx: Bytes,
    /// The type of the transaction.
    pub tx_type: TransactionType,
    /// The block id of the stacks block that includes this transaction
    #[cfg_attr(feature = "testing", dummy(expr = "fake::vec![u8; 32]"))]
    pub block_hash: Bytes,
}

/// Persisted DKG shares
#[derive(Debug, Clone, Hash, PartialEq, Eq, PartialOrd, Ord, sqlx::FromRow)]
#[cfg_attr(feature = "testing", derive(fake::Dummy))]
pub struct EncryptedDkgShares {
    /// The aggregate key for these shares
    pub aggregate_key: PubKey,
    /// The tweaked aggregate key for these shares
    pub tweaked_aggregate_key: PubKey,
    /// The `scriptPubKey` for the aggregate public key.
    pub script_pubkey: Bytes,
    /// The encrypted DKG shares
    pub encrypted_private_shares: Bytes,
    /// The public DKG shares
    pub public_shares: Bytes,
    /// The time this entry was created by the signer.
    pub created_at: time::OffsetDateTime,
}

/// Persisted public DKG shares from other signers
#[derive(Debug, Clone, Hash, PartialEq, Eq, PartialOrd, Ord)]
#[cfg_attr(feature = "testing", derive(fake::Dummy))]
pub struct RotateKeysTransaction {
    /// Transaction ID.
    #[cfg_attr(feature = "testing", dummy(expr = "fake::vec![u8; 32]"))]
    pub txid: Bytes,
    /// The aggregate key for these shares.
    pub aggregate_key: PubKey,
    /// The public keys of the signers.
    pub signer_set: Vec<Bytes>,
}

/// The types of transactions the signer is interested in.
#[derive(Debug, Clone, Copy, Hash, PartialEq, Eq, PartialOrd, Ord, sqlx::Type, strum::Display)]
#[sqlx(type_name = "sbtc_signer.transaction_type", rename_all = "snake_case")]
#[cfg_attr(feature = "testing", derive(fake::Dummy))]
#[strum(serialize_all = "snake_case")]
pub enum TransactionType {
    /// An sBTC transaction on Bitcoin.
    SbtcTransaction,
    /// A deposit request transaction on Bitcoin.
    DepositRequest,
    /// A withdrawal request transaction on Stacks.
    WithdrawRequest,
    /// A deposit accept transaction on Stacks.
    DepositAccept,
    /// A withdrawal accept transaction on Stacks.
    WithdrawAccept,
    /// A withdraw reject transaction on Stacks.
    WithdrawReject,
<<<<<<< HEAD
    /// A rotate keys call on Stacks.
    RotateKeys,
=======
    /// An update signer set call on Stacks.
    UpdateSignerSet,
    /// A set aggregate key call on Stacks.
    SetAggregateKey,
>>>>>>> 0091435e
}

/// A stacks transaction

/// Bitcoin block hash
pub type BitcoinBlockHash = Vec<u8>;
/// Stacks block hash
pub type StacksBlockHash = Vec<u8>;
/// Bitcoin transaction ID
pub type BitcoinTxId = Vec<u8>;
/// Stacks transaction ID
pub type StacksTxId = Vec<u8>;
/// Arbitrary bytes
pub type Bytes = Vec<u8>;
/// Secp256k1 Pubkey in compressed form
pub type PubKey = Vec<u8>;
/// Bitcoin address
pub type BitcoinAddress = String;
/// Stacks address
pub type StacksAddress = String;<|MERGE_RESOLUTION|>--- conflicted
+++ resolved
@@ -296,15 +296,8 @@
     WithdrawAccept,
     /// A withdraw reject transaction on Stacks.
     WithdrawReject,
-<<<<<<< HEAD
     /// A rotate keys call on Stacks.
     RotateKeys,
-=======
-    /// An update signer set call on Stacks.
-    UpdateSignerSet,
-    /// A set aggregate key call on Stacks.
-    SetAggregateKey,
->>>>>>> 0091435e
 }
 
 /// A stacks transaction
