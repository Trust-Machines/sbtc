//! Database models for the signer.

use std::collections::BTreeSet;
use std::ops::Deref;

use bitvec::array::BitArray;
use blockstack_lib::chainstate::nakamoto::NakamotoBlock;
use clarity::vm::types::PrincipalData;
use stacks_common::types::chainstate::BurnchainHeaderHash;
use stacks_common::types::chainstate::StacksBlockId;

use crate::bitcoin::rpc::BitcoinBlockHeader;
use crate::bitcoin::validation::InputValidationResult;
use crate::bitcoin::validation::WithdrawalValidationResult;
use crate::block_observer::Deposit;
use crate::error::Error;
use crate::keys::PublicKey;
use crate::keys::PublicKeyXOnly;

<<<<<<< HEAD
use bitcoin::hashes::Hash;
use bitcoin::BlockHash as EventsBitcoinBlockHash;
use bitcoin::OutPoint;
use bitcoin::PubkeyHash;
use bitcoin::ScriptBuf;
use bitcoin::ScriptHash;
use bitcoin::Txid as BitcoinTxid;
use bitcoin::WitnessProgram;
use bitcoin::WitnessVersion;
use blockstack_lib::burnchains::Txid as StacksTxid;
use clarity::vm::types::CharType;
use clarity::vm::types::SequenceData;
use clarity::vm::types::TupleData;
use clarity::vm::ClarityName;
use clarity::vm::Value as ClarityValue;
use secp256k1::PublicKey as EventsPublicKey;
use std::collections::BTreeMap;

/// Represents a single transaction which is part of a sweep transaction package
/// which has been broadcast to the Bitcoin network.
#[derive(Debug, Clone, PartialEq, PartialOrd, sqlx::FromRow)]
#[cfg_attr(feature = "testing", derive(fake::Dummy))]
pub struct SweepTransaction {
    /// The Bitcoin transaction id.
    pub txid: BitcoinTxId,
    /// The transaction id of the signer UTXO consumed by this transaction.
    pub signer_prevout_txid: BitcoinTxId,
    /// The index of the signer UTXO consumed by this transaction.
    #[sqlx(try_from = "i32")]
    #[cfg_attr(feature = "testing", dummy(faker = "0..i32::MAX as u32"))]
    pub signer_prevout_output_index: u32,
    /// The amount of the signer UTXO consumed by this transaction.
    #[sqlx(try_from = "i64")]
    #[cfg_attr(feature = "testing", dummy(faker = "0..i32::MAX as u64"))]
    pub signer_prevout_amount: u64,
    /// The public key of the signer UTXO consumed by this transaction.
    pub signer_prevout_script_pubkey: ScriptPubKey,
    /// The total **output** amount of this transaction.
    #[sqlx(try_from = "i64")]
    #[cfg_attr(feature = "testing", dummy(faker = "0..i32::MAX as u64"))]
    pub amount: u64,
    /// The fee paid for this transaction.
    #[sqlx(try_from = "i64")]
    #[cfg_attr(feature = "testing", dummy(faker = "0..i32::MAX as u64"))]
    pub fee: u64,
    /// The virtual size of this transaction (in bytes).
    #[sqlx(try_from = "i32")]
    #[cfg_attr(feature = "testing", dummy(faker = "0..i32::MAX as u32"))]
    pub vsize: u32,
    /// The Bitcoin block hash at which this transaction was created.
    pub created_at_block_hash: BitcoinBlockHash,
    /// The market fee rate at the time of this transaction.
    pub market_fee_rate: f64,
    /// List of deposits which were swept-in by this transaction.
    #[sqlx(skip)]
    pub swept_deposits: Vec<SweptDeposit>,
    /// List of withdrawals which were swept-out by this transaction.
    #[sqlx(skip)]
    pub swept_withdrawals: Vec<SweptWithdrawal>,
}

impl SweepTransaction {
    /// Return the outpoint of the signer's UTXO consumed by this transaction.
    pub fn signer_prevout_outpoint(&self) -> bitcoin::OutPoint {
        bitcoin::OutPoint {
            txid: self.signer_prevout_txid.into(),
            vout: self.signer_prevout_output_index,
        }
    }
}

impl From<&crate::message::SweepTransactionInfo> for SweepTransaction {
    fn from(info: &crate::message::SweepTransactionInfo) -> Self {
        Self {
            txid: info.txid.into(),
            signer_prevout_txid: info.signer_prevout_txid.into(),
            signer_prevout_output_index: info.signer_prevout_output_index,
            signer_prevout_amount: info.signer_prevout_amount,
            signer_prevout_script_pubkey: info.signer_prevout_script_pubkey.clone().into(),
            amount: info.amount,
            fee: info.fee,
            vsize: info.vsize,
            market_fee_rate: info.market_fee_rate,
            created_at_block_hash: info.created_at_block_hash.into(),
            swept_deposits: info.swept_deposits.iter().map(Into::into).collect(),
            swept_withdrawals: info.swept_withdrawals.iter().map(Into::into).collect(),
        }
    }
}

impl utxo::GetFees for Vec<SweepTransaction> {
    /// Return the total fee of all the transactions in the vector.
    fn get_fees(&self) -> Result<Option<Fees>, Error> {
        // If there are no transactions then we have no basis for calculation,
        // so we return `None`.
        if self.is_empty() {
            return Ok(None);
        }

        // This should never realistically happen in prod, but we do
        // checked-math to ensure that we don't panic in case of overflow.
        let total: u64 = self
            .iter()
            .map(|tx| tx.fee)
            .try_fold(0u64, |acc, fee| acc.checked_add(fee))
            .ok_or(Error::ArithmeticOverflow)?;

        // This should never realistically happen in prod either.
        let total_size: u64 = self
            .iter()
            .map(|tx| tx.vsize as u64)
            .try_fold(0u64, |acc, size| acc.checked_add(size))
            .ok_or(Error::ArithmeticOverflow)?;

        // This should never realistically happen in prod either.
        if total_size == 0 {
            return Err(Error::DivideByZero);
        }

        let fees = Some(Fees {
            total,
            rate: total as f64 / total_size as f64,
        });

        Ok(fees)
    }
}

/// Represents a single deposit which has been swept-in by a sweep transaction.
#[derive(Debug, Clone, Hash, PartialEq, Eq, PartialOrd, Ord, sqlx::FromRow)]
#[cfg_attr(feature = "testing", derive(fake::Dummy))]
pub struct SweptDeposit {
    /// The index of the deposit input in the sBTC sweep transaction.
    #[sqlx(try_from = "i32")]
    #[cfg_attr(feature = "testing", dummy(faker = "0..i32::MAX as u32"))]
    pub input_index: u32,
    /// The Bitcoin txid of the deposit request UTXO being swept-in by this
    /// transaction.
    pub deposit_request_txid: BitcoinTxId,
    /// The Bitcoin output index of the deposit request UTXO being swept-in by
    /// this transaction.
    #[sqlx(try_from = "i32")]
    #[cfg_attr(feature = "testing", dummy(faker = "0..i32::MAX as u32"))]
    pub deposit_request_output_index: u32,
}

impl From<SweptDeposit> for bitcoin::OutPoint {
    fn from(deposit: SweptDeposit) -> Self {
        bitcoin::OutPoint {
            txid: deposit.deposit_request_txid.into(),
            vout: deposit.deposit_request_output_index,
        }
    }
}

impl From<&crate::message::SweptDeposit> for SweptDeposit {
    fn from(deposit: &crate::message::SweptDeposit) -> Self {
        Self {
            input_index: deposit.input_index,
            deposit_request_txid: deposit.deposit_request_txid.into(),
            deposit_request_output_index: deposit.deposit_request_output_index,
        }
    }
}

=======
>>>>>>> d4624684
/// A bitcoin transaction output (TXO) relevant for the sBTC signers.
///
/// This object can have a few different meanings, all of them identified
/// by the output_type:
/// 1. Whether a TXO was created by someone other than the signers as a
///    donation.
/// 2. Whether this is the signers' TXO with all of the swept in funds.
/// 3. Whether it is an `OP_RETURN` output.
/// 4. Whether this is a withdrawal output.
#[derive(Debug, Clone, Hash, PartialEq, Eq, PartialOrd, Ord, sqlx::FromRow)]
#[cfg_attr(feature = "testing", derive(fake::Dummy))]
pub struct TxOutput {
    /// The Bitcoin transaction id.
    pub txid: BitcoinTxId,
    /// The index of the output in the sBTC sweep transaction.
    #[sqlx(try_from = "i32")]
    #[cfg_attr(feature = "testing", dummy(faker = "0..i32::MAX as u32"))]
    pub output_index: u32,
    /// The scriptPubKey locking the output.
    pub script_pubkey: ScriptPubKey,
    /// The amount created in the output.
    #[sqlx(try_from = "i64")]
    #[cfg_attr(feature = "testing", dummy(faker = "1_000_000..1_000_000_000"))]
    pub amount: u64,
    /// The scriptPubKey locking the output.
    pub output_type: TxOutputType,
}

/// A bitcoin transaction output being spent as an input in a transaction.
///
/// This object can have two different meanings: whether or not this is a
/// deposit output being swept in.
#[derive(Debug, Clone, Hash, PartialEq, Eq, PartialOrd, Ord, sqlx::FromRow)]
#[cfg_attr(feature = "testing", derive(fake::Dummy))]
pub struct TxPrevout {
    /// The ID of the transaction spending the output.
    pub txid: BitcoinTxId,
    /// The ID of the bitcoin transaction that created the output being
    /// spent.
    pub prevout_txid: BitcoinTxId,
    /// The output index in the transaction that created the output that is
    /// being spent.
    #[sqlx(try_from = "i32")]
    #[cfg_attr(feature = "testing", dummy(faker = "0..i32::MAX as u32"))]
    pub prevout_output_index: u32,
    /// The scriptPubKey locking the output.
    pub script_pubkey: ScriptPubKey,
    /// The amount locked in the output.
    #[sqlx(try_from = "i64")]
    #[cfg_attr(feature = "testing", dummy(faker = "1_000_000..1_000_000_000"))]
    pub amount: u64,
    /// The type prevout we are referring to.
    pub prevout_type: TxPrevoutType,
}

/// Bitcoin block.
#[derive(Debug, Clone, Hash, PartialEq, Eq, PartialOrd, Ord, sqlx::FromRow)]
#[cfg_attr(feature = "testing", derive(fake::Dummy))]
pub struct BitcoinBlock {
    /// Block hash.
    pub block_hash: BitcoinBlockHash,
    /// Block height.
    #[sqlx(try_from = "i64")]
    #[cfg_attr(feature = "testing", dummy(faker = "0..i64::MAX as u64"))]
    pub block_height: u64,
    /// Hash of the parent block.
    pub parent_hash: BitcoinBlockHash,
}

impl From<&bitcoin::Block> for BitcoinBlock {
    fn from(block: &bitcoin::Block) -> Self {
        BitcoinBlock {
            block_hash: block.block_hash().into(),
            block_height: block
                .bip34_block_height()
                .expect("Failed to get block height"),
            parent_hash: block.header.prev_blockhash.into(),
        }
    }
}

impl From<BitcoinBlockHeader> for BitcoinBlock {
    fn from(header: BitcoinBlockHeader) -> Self {
        BitcoinBlock {
            block_hash: header.hash.into(),
            block_height: header.height,
            parent_hash: header.previous_block_hash.into(),
        }
    }
}

impl From<bitcoin::Block> for BitcoinBlock {
    fn from(block: bitcoin::Block) -> Self {
        BitcoinBlock::from(&block)
    }
}

/// Stacks block.
#[derive(Debug, Clone, Hash, PartialEq, Eq, PartialOrd, Ord, sqlx::FromRow)]
#[cfg_attr(feature = "testing", derive(fake::Dummy))]
pub struct StacksBlock {
    /// Block hash.
    pub block_hash: StacksBlockHash,
    /// Block height.
    #[sqlx(try_from = "i64")]
    #[cfg_attr(feature = "testing", dummy(faker = "0..u32::MAX as u64"))]
    pub block_height: u64,
    /// Hash of the parent block.
    pub parent_hash: StacksBlockHash,
    /// The bitcoin block this stacks block is build upon (matching consensus hash)
    pub bitcoin_anchor: BitcoinBlockHash,
}

impl StacksBlock {
    /// Construct a StacksBlock from a NakamotoBlock and its bitcoin anchor
    pub fn from_nakamoto_block(block: &NakamotoBlock, bitcoin_anchor: &BitcoinBlockHash) -> Self {
        Self {
            block_hash: block.block_id().into(),
            block_height: block.header.chain_length,
            parent_hash: block.header.parent_block_id.into(),
            bitcoin_anchor: *bitcoin_anchor,
        }
    }
}

/// Deposit request.
#[derive(Debug, Clone, Hash, PartialEq, Eq, PartialOrd, Ord, sqlx::FromRow)]
#[cfg_attr(feature = "testing", derive(fake::Dummy))]
pub struct DepositRequest {
    /// Transaction ID of the deposit request transaction.
    pub txid: BitcoinTxId,
    /// Index of the deposit request UTXO.
    #[cfg_attr(feature = "testing", dummy(faker = "0..100"))]
    #[sqlx(try_from = "i32")]
    pub output_index: u32,
    /// Script spendable by the sBTC signers.
    pub spend_script: Bytes,
    /// Script spendable by the depositor.
    pub reclaim_script: Bytes,
    /// The address of which the sBTC should be minted,
    /// can be a smart contract address.
    pub recipient: StacksPrincipal,
    /// The amount in the deposit UTXO.
    #[sqlx(try_from = "i64")]
    #[cfg_attr(feature = "testing", dummy(faker = "1_000_000..1_000_000_000"))]
    pub amount: u64,
    /// The maximum portion of the deposited amount that may
    /// be used to pay for transaction fees.
    #[sqlx(try_from = "i64")]
    #[cfg_attr(feature = "testing", dummy(faker = "100..100_000"))]
    pub max_fee: u64,
    /// The relative lock time in the reclaim script.
    #[sqlx(try_from = "i64")]
    #[cfg_attr(feature = "testing", dummy(faker = "3..u16::MAX as u32"))]
    pub lock_time: u32,
    /// The public key used in the deposit script. The signers public key
    /// is for Schnorr signatures.
    pub signers_public_key: PublicKeyXOnly,
    /// The addresses of the input UTXOs funding the deposit request.
    #[cfg_attr(
        feature = "testing",
        dummy(faker = "crate::testing::dummy::BitcoinAddresses(1..5)")
    )]
    pub sender_script_pub_keys: Vec<ScriptPubKey>,
}

impl From<Deposit> for DepositRequest {
    fn from(deposit: Deposit) -> Self {
        let tx_input_iter = deposit.tx_info.vin.into_iter();
        // It's most likely the case that each of the inputs "came" from
        // the same Address, so we filter out duplicates.
        let sender_script_pub_keys: BTreeSet<ScriptPubKey> = tx_input_iter
            .map(|tx_in| tx_in.prevout.script_pub_key.script.into())
            .collect();

        Self {
            txid: deposit.info.outpoint.txid.into(),
            output_index: deposit.info.outpoint.vout,
            spend_script: deposit.info.deposit_script.to_bytes(),
            reclaim_script: deposit.info.reclaim_script.to_bytes(),
            recipient: deposit.info.recipient.into(),
            amount: deposit.info.amount,
            max_fee: deposit.info.max_fee,
            lock_time: deposit.info.lock_time.to_consensus_u32(),
            signers_public_key: deposit.info.signers_public_key.into(),
            sender_script_pub_keys: sender_script_pub_keys.into_iter().collect(),
        }
    }
}

impl DepositRequest {
    /// Return the outpoint associated with the deposit request.
    pub fn outpoint(&self) -> bitcoin::OutPoint {
        bitcoin::OutPoint {
            txid: self.txid.into(),
            vout: self.output_index,
        }
    }
}

/// A signer acknowledging a deposit request.
#[derive(Debug, Clone, Hash, PartialEq, Eq, PartialOrd, Ord, sqlx::FromRow)]
#[cfg_attr(feature = "testing", derive(fake::Dummy))]
pub struct DepositSigner {
    /// TxID of the deposit request.
    pub txid: BitcoinTxId,
    /// Output index of the deposit request.
    #[cfg_attr(feature = "testing", dummy(faker = "0..100"))]
    #[sqlx(try_from = "i32")]
    pub output_index: u32,
    /// Public key of the signer.
    pub signer_pub_key: PublicKey,
    /// Signals if the signer will sign for this request if able.
    pub can_accept: bool,
    /// This specifies whether the indicated signer_pub_key can sign for
    /// the associated deposit request.
    pub can_sign: bool,
}

/// Withdraw request.
#[derive(Debug, Clone, Hash, PartialEq, Eq, PartialOrd, Ord, sqlx::FromRow)]
#[cfg_attr(feature = "testing", derive(fake::Dummy))]
pub struct WithdrawalRequest {
    /// Request ID of the withdrawal request. These are supposed to be
    /// unique, but there can be duplicates if there is a reorg that
    /// affects a transaction that calls the initiate-withdrawal-request
    /// public function.
    #[sqlx(try_from = "i64")]
    pub request_id: u64,
    /// The stacks transaction ID that lead to the creation of the
    /// withdrawal request.
    pub txid: StacksTxId,
    /// Stacks block ID of the block that includes the transaction
    /// associated with this withdrawal request.
    pub block_hash: StacksBlockHash,
    /// The address that should receive the BTC withdrawal.
    pub recipient: ScriptPubKey,
    /// The amount to withdraw.
    #[sqlx(try_from = "i64")]
    #[cfg_attr(feature = "testing", dummy(faker = "100..1_000_000_000"))]
    pub amount: u64,
    /// The maximum portion of the withdrawn amount that may
    /// be used to pay for transaction fees.
    #[sqlx(try_from = "i64")]
    #[cfg_attr(feature = "testing", dummy(faker = "100..10000"))]
    pub max_fee: u64,
    /// The address that initiated the request.
    pub sender_address: StacksPrincipal,
}

impl WithdrawalRequest {
    /// Return the identifier for the withdrawal request.
    pub fn qualified_id(&self) -> QualifiedRequestId {
        QualifiedRequestId {
            request_id: self.request_id,
            txid: self.txid,
            block_hash: self.block_hash,
        }
    }
}

/// A signer acknowledging a withdrawal request.
#[derive(Debug, Clone, Hash, PartialEq, Eq, PartialOrd, Ord, sqlx::FromRow)]
#[cfg_attr(feature = "testing", derive(fake::Dummy))]
pub struct WithdrawalSigner {
    /// Request ID of the withdrawal request.
    #[sqlx(try_from = "i64")]
    pub request_id: u64,
    /// The stacks transaction ID that lead to the creation of the
    /// withdrawal request.
    pub txid: StacksTxId,
    /// Stacks block hash of the withdrawal request.
    pub block_hash: StacksBlockHash,
    /// Public key of the signer.
    pub signer_pub_key: PublicKey,
    /// Signals if the signer is prepared to sign for this request.
    pub is_accepted: bool,
}

impl WithdrawalSigner {
    /// Return the identifier for the withdrawal request.
    pub fn qualified_id(&self) -> QualifiedRequestId {
        QualifiedRequestId {
            request_id: self.request_id,
            txid: self.txid,
            block_hash: self.block_hash,
        }
    }
}

/// A connection between a bitcoin block and a bitcoin transaction.
#[derive(Debug, Clone, Hash, PartialEq, Eq, PartialOrd, Ord, sqlx::FromRow)]
pub struct BitcoinTxRef {
    /// Transaction ID.
    pub txid: BitcoinTxId,
    /// The block in which the transaction exists.
    pub block_hash: BitcoinBlockHash,
}

/// A connection between a bitcoin block and a bitcoin transaction.
#[derive(Debug, Clone, Hash, PartialEq, Eq, PartialOrd, Ord)]
pub struct StacksTransaction {
    /// Transaction ID.
    pub txid: StacksTxId,
    /// The block in which the transaction exists.
    pub block_hash: StacksBlockHash,
}

/// For writing to the stacks_transactions or bitcoin_transactions table.
#[derive(Debug, Clone, Hash, PartialEq, Eq, PartialOrd, Ord)]
pub struct TransactionIds {
    /// Transaction IDs.
    pub tx_ids: Vec<[u8; 32]>,
    /// The blocks in which the transactions exist.
    pub block_hashes: Vec<[u8; 32]>,
}

/// A raw transaction on either Bitcoin or Stacks.
#[derive(Debug, Clone, Hash, PartialEq, Eq, PartialOrd, Ord, sqlx::FromRow)]
#[cfg_attr(feature = "testing", derive(fake::Dummy))]
pub struct Transaction {
    /// Transaction ID.
    pub txid: [u8; 32],
    /// Encoded transaction.
    pub tx: Bytes,
    /// The type of the transaction.
    pub tx_type: TransactionType,
    /// The block id of the stacks block that includes this transaction
    pub block_hash: [u8; 32],
}

/// A deposit request with a response bitcoin transaction that has been
/// confirmed.
#[derive(Debug, Clone, Hash, PartialEq, Eq, PartialOrd, Ord, sqlx::FromRow)]
#[cfg_attr(feature = "testing", derive(fake::Dummy))]
pub struct SweptDepositRequest {
    /// The transaction ID of the bitcoin transaction that swept in the
    /// funds into the signers' UTXO.
    pub sweep_txid: BitcoinTxId,
    /// The block id of the bitcoin block that includes the sweep
    /// transaction.
    pub sweep_block_hash: BitcoinBlockHash,
    /// The block height of the block referenced by the `sweep_block_hash`.
    #[sqlx(try_from = "i64")]
    pub sweep_block_height: u64,
    /// Transaction ID of the deposit request transaction.
    pub txid: BitcoinTxId,
    /// Index of the deposit request UTXO.
    #[cfg_attr(feature = "testing", dummy(faker = "0..100"))]
    #[sqlx(try_from = "i32")]
    pub output_index: u32,
    /// The address of which the sBTC should be minted,
    /// can be a smart contract address.
    pub recipient: StacksPrincipal,
    /// The amount in the deposit UTXO.
    #[sqlx(try_from = "i64")]
    #[cfg_attr(feature = "testing", dummy(faker = "1_000_000..1_000_000_000"))]
    pub amount: u64,
    /// The maximum portion of the deposited amount that may
    /// be used to pay for transaction fees.
    #[sqlx(try_from = "i64")]
    #[cfg_attr(feature = "testing", dummy(faker = "100..100_000"))]
    pub max_fee: u64,
}

impl SweptDepositRequest {
    /// The OutPoint of the actual deposit
    pub fn deposit_outpoint(&self) -> bitcoin::OutPoint {
        bitcoin::OutPoint {
            txid: self.txid.into(),
            vout: self.output_index,
        }
    }
}

/// Withdraw request.
#[derive(Debug, Clone, Hash, PartialEq, Eq, PartialOrd, Ord, sqlx::FromRow)]
#[cfg_attr(feature = "testing", derive(fake::Dummy))]
pub struct SweptWithdrawalRequest {
    /// The transaction ID of the bitcoin transaction that swept out the
    /// funds to the intended recipient.
    pub sweep_txid: BitcoinTxId,
    /// The block id of the stacks block that includes this sweep
    /// transaction.
    pub sweep_block_hash: BitcoinBlockHash,
    /// The block height of the block that includes the sweep transaction.
    #[sqlx(try_from = "i64")]
    pub sweep_block_height: u64,
    /// Request ID of the withdrawal request. These are supposed to be
    /// unique, but there can be duplicates if there is a reorg that
    /// affects a transaction that calls the `initiate-withdrawal-request`
    /// public function.
    #[sqlx(try_from = "i64")]
    pub request_id: u64,
    /// The stacks transaction ID that lead to the creation of the
    /// withdrawal request.
    pub txid: StacksTxId,
    /// Stacks block ID of the block that includes the transaction
    /// associated with this withdrawal request.
    pub block_hash: StacksBlockHash,
    /// The ScriptPubKey that should receive the BTC withdrawal.
    pub recipient: ScriptPubKey,
    /// The amount of satoshis to withdraw.
    #[sqlx(try_from = "i64")]
    #[cfg_attr(feature = "testing", dummy(faker = "100..1_000_000_000"))]
    pub amount: u64,
    /// The maximum amount that may be spent as for the bitcoin miner
    /// transaction fee.
    #[sqlx(try_from = "i64")]
    #[cfg_attr(feature = "testing", dummy(faker = "100..10000"))]
    pub max_fee: u64,
    /// The stacks address that initiated the request. This is populated
    /// using `tx-sender`.
    pub sender_address: StacksPrincipal,
}

/// Persisted DKG shares
///
/// This struct represents the output of a successful run of distributed
/// key generation (DKG) that was run by a set of signers.
#[derive(Debug, Clone, Hash, PartialEq, Eq, PartialOrd, Ord, sqlx::FromRow)]
#[cfg_attr(feature = "testing", derive(fake::Dummy))]
pub struct EncryptedDkgShares {
    /// The aggregate key for these shares
    pub aggregate_key: PublicKey,
    /// The tweaked aggregate key for these shares
    pub tweaked_aggregate_key: PublicKey,
    /// The `scriptPubKey` for the aggregate public key.
    pub script_pubkey: ScriptPubKey,
    /// The encrypted DKG shares
    pub encrypted_private_shares: Bytes,
    /// The public DKG shares
    pub public_shares: Bytes,
    /// The set of public keys that were a party to the DKG.
    pub signer_set_public_keys: Vec<PublicKey>,
    /// The threshold number of signature shares required to generate a
    /// Schnorr signature.
    ///
    /// In WSTS each signer may contribute a fixed portion of a single
    /// signature. This value specifies the total number of portions
    /// (shares) that are needed in order to construct a signature.
    #[sqlx(try_from = "i32")]
    pub signature_share_threshold: u16,
}

/// Persisted public DKG shares from other signers
#[derive(Debug, Clone, Hash, PartialEq, Eq, PartialOrd, Ord, sqlx::FromRow)]
#[cfg_attr(feature = "testing", derive(fake::Dummy))]
pub struct RotateKeysTransaction {
    /// Transaction ID.
    pub txid: StacksTxId,
    /// The address that deployed the contract.
    pub address: StacksPrincipal,
    /// The aggregate key for these shares.
    ///
    /// TODO(511): maybe make the aggregate key private. Set it using the
    /// `signer_set`, ensuring that it cannot drift from the given keys.
    pub aggregate_key: PublicKey,
    /// The public keys of the signers.
    pub signer_set: Vec<PublicKey>,
    /// The number of signatures required for the multi-sig wallet.
    #[sqlx(try_from = "i32")]
    pub signatures_required: u16,
}

/// A struct containing how a signer voted for a deposit or withdrawal
/// request.
#[derive(Debug, Clone, Hash, PartialEq, Eq, PartialOrd, Ord, sqlx::FromRow)]
#[cfg_attr(feature = "testing", derive(fake::Dummy))]
pub struct SignerVote {
    /// The public key of the signer that cast the vote.
    pub signer_public_key: PublicKey,
    /// How the signer voted for a transaction. None is returned if we do
    /// not have a record of how the signer voted
    pub is_accepted: Option<bool>,
}

/// How the signers voted on a thing.
#[derive(Debug, Clone, Hash, PartialEq, Eq)]
pub struct SignerVotes(Vec<SignerVote>);

impl Deref for SignerVotes {
    type Target = [SignerVote];
    fn deref(&self) -> &Self::Target {
        &self.0
    }
}

impl From<Vec<SignerVote>> for SignerVotes {
    fn from(mut votes: Vec<SignerVote>) -> Self {
        votes.sort_by_key(|vote| vote.signer_public_key);
        SignerVotes(votes)
    }
}

impl From<&SignerVotes> for BitArray<[u8; 16]> {
    fn from(votes: &SignerVotes) -> BitArray<[u8; 16]> {
        let mut signer_bitmap = BitArray::ZERO;
        votes
            .iter()
            .enumerate()
            .take(signer_bitmap.len().min(crate::MAX_KEYS as usize))
            .for_each(|(index, vote)| {
                // The BitArray::<[u8; 16]>::set function panics if the
                // index is out of bounds but that cannot be the case here
                // because we only take 128 values.
                //
                // Note that the signer bitmap here is true for votes
                // *against*, and a missing vote is an implicit vote
                // against.
                signer_bitmap.set(index, !vote.is_accepted.unwrap_or(false));
            });

        signer_bitmap
    }
}

impl From<SignerVotes> for BitArray<[u8; 16]> {
    fn from(votes: SignerVotes) -> BitArray<[u8; 16]> {
        Self::from(&votes)
    }
}

/// The types of transactions the signer is interested in.
#[derive(Debug, Clone, Copy, Hash, PartialEq, Eq, PartialOrd, Ord, sqlx::Type, strum::Display)]
#[sqlx(type_name = "transaction_type", rename_all = "snake_case")]
#[cfg_attr(feature = "testing", derive(fake::Dummy))]
#[strum(serialize_all = "snake_case")]
pub enum TransactionType {
    /// An sBTC transaction on Bitcoin.
    SbtcTransaction,
    /// A deposit request transaction on Bitcoin.
    DepositRequest,
    /// A withdrawal request transaction on Stacks.
    WithdrawRequest,
    /// A deposit accept transaction on Stacks.
    DepositAccept,
    /// A withdrawal accept transaction on Stacks.
    WithdrawAccept,
    /// A withdraw reject transaction on Stacks.
    WithdrawReject,
    /// A rotate keys call on Stacks.
    RotateKeys,
    /// A donation to signers aggregated key on Bitcoin.
    Donation,
}

/// The types of Bitcoin transaction input or outputs that the signer may
/// be interested in.
#[derive(Debug, Clone, Copy, Hash, PartialEq, Eq, PartialOrd, Ord, sqlx::Type, strum::Display)]
#[sqlx(type_name = "output_type", rename_all = "snake_case")]
#[derive(serde::Serialize, serde::Deserialize)]
#[strum(serialize_all = "snake_case")]
#[cfg_attr(feature = "testing", derive(fake::Dummy))]
pub enum TxOutputType {
    /// An output created by the signers as the TXO containing all of the
    /// swept funds.
    SignersOutput,
    /// The `OP_RETURN` TXO created by the signers containing data about
    /// the sweep transaction.
    SignersOpReturn,
    /// A UTXO created by the signers as a response to a withdrawal
    /// request.
    Withdrawal,
    /// A donation to signers aggregated key.
    Donation,
}

/// The types of Bitcoin transaction input or outputs that the signer may
/// be interested in.
#[derive(Debug, Clone, Copy, Hash, PartialEq, Eq, PartialOrd, Ord, sqlx::Type, strum::Display)]
#[sqlx(type_name = "prevout_type", rename_all = "snake_case")]
#[derive(serde::Serialize, serde::Deserialize)]
#[strum(serialize_all = "snake_case")]
#[cfg_attr(feature = "testing", derive(fake::Dummy))]
pub enum TxPrevoutType {
    /// An output controled by the signers spent as an input.
    SignersInput,
    /// A deposit request TXO being spent as an input
    Deposit,
}

/// An identifier for a withdrawal request, comprised of the Stacks
/// transaction ID, the Stacks block ID that included the transaction, and
/// the request-id generated by the clarity contract for the withdrawal
/// request.
///
/// We need all three IDs because a transaction can be included in more
/// than one stacks block (because of reorgs), and a transaction can
/// generate more than one withdrawal request, so we need the request-id.
///
/// A request-id and a Stacks Block ID is enough to uniquely identify the
/// request, but we add in the transaction ID for completeness.
#[derive(Debug, Copy, Clone, PartialEq, Eq, PartialOrd, Ord, Hash)]
pub struct QualifiedRequestId {
    /// The ID that was generated in the clarity contract call for the
    /// withdrawal request.
    pub request_id: u64,
    /// The txid that generated the request.
    pub txid: StacksTxId,
    /// The Stacks block ID that includes the transaction that generated
    /// the request.
    pub block_hash: StacksBlockHash,
}

/// A bitcoin transaction
#[derive(Debug, Clone, PartialEq, Eq, PartialOrd, Ord, Hash)]
pub struct BitcoinTx(bitcoin::Transaction);

impl Deref for BitcoinTx {
    type Target = bitcoin::Transaction;
    fn deref(&self) -> &Self::Target {
        &self.0
    }
}

impl From<bitcoin::Transaction> for BitcoinTx {
    fn from(value: bitcoin::Transaction) -> Self {
        Self(value)
    }
}

impl From<BitcoinTx> for bitcoin::Transaction {
    fn from(value: BitcoinTx) -> Self {
        value.0
    }
}

/// The bitcoin transaction ID
#[derive(Debug, Copy, Clone, PartialEq, Eq, PartialOrd, Ord, Hash)]
pub struct BitcoinTxId(bitcoin::Txid);

impl Deref for BitcoinTxId {
    type Target = bitcoin::Txid;
    fn deref(&self) -> &Self::Target {
        &self.0
    }
}

impl BitcoinTxId {
    /// Return the inner bytes for the block hash
    pub fn into_bytes(&self) -> [u8; 32] {
        self.0.to_byte_array()
    }
}

impl From<bitcoin::Txid> for BitcoinTxId {
    fn from(value: bitcoin::Txid) -> Self {
        Self(value)
    }
}

impl From<BitcoinTxId> for bitcoin::Txid {
    fn from(value: BitcoinTxId) -> Self {
        value.0
    }
}

impl From<[u8; 32]> for BitcoinTxId {
    fn from(bytes: [u8; 32]) -> Self {
        Self(bitcoin::Txid::from_byte_array(bytes))
    }
}

impl std::fmt::Display for BitcoinTxId {
    fn fmt(&self, f: &mut std::fmt::Formatter<'_>) -> std::fmt::Result {
        self.0.fmt(f)
    }
}

/// Bitcoin block hash
#[derive(Debug, Copy, Clone, PartialEq, Eq, PartialOrd, Ord, Hash)]
pub struct BitcoinBlockHash(bitcoin::BlockHash);

impl BitcoinBlockHash {
    /// Return the inner bytes for the block hash
    pub fn into_bytes(&self) -> [u8; 32] {
        self.0.to_byte_array()
    }
}

impl AsRef<[u8; 32]> for BitcoinBlockHash {
    fn as_ref(&self) -> &[u8; 32] {
        self.0.as_ref()
    }
}

impl Deref for BitcoinBlockHash {
    type Target = bitcoin::BlockHash;
    fn deref(&self) -> &Self::Target {
        &self.0
    }
}

impl From<bitcoin::BlockHash> for BitcoinBlockHash {
    fn from(value: bitcoin::BlockHash) -> Self {
        Self(value)
    }
}

impl From<&BitcoinBlockHash> for bitcoin::BlockHash {
    fn from(value: &BitcoinBlockHash) -> Self {
        value.0
    }
}

impl From<BitcoinBlockHash> for bitcoin::BlockHash {
    fn from(value: BitcoinBlockHash) -> Self {
        value.0
    }
}

impl From<[u8; 32]> for BitcoinBlockHash {
    fn from(bytes: [u8; 32]) -> Self {
        Self(bitcoin::BlockHash::from_byte_array(bytes))
    }
}

impl From<BurnchainHeaderHash> for BitcoinBlockHash {
    fn from(value: BurnchainHeaderHash) -> Self {
        let mut bytes = value.into_bytes();
        bytes.reverse();
        bytes.into()
    }
}

impl From<BitcoinBlockHash> for BurnchainHeaderHash {
    fn from(value: BitcoinBlockHash) -> Self {
        let mut bytes = value.to_byte_array();
        bytes.reverse();
        BurnchainHeaderHash(bytes)
    }
}

impl std::fmt::Display for BitcoinBlockHash {
    fn fmt(&self, f: &mut std::fmt::Formatter<'_>) -> std::fmt::Result {
        self.0.fmt(f)
    }
}

/// A struct that references a specific bitcoin block is identifier and its
/// position in the blockchain.
#[derive(Debug, Copy, Clone, PartialEq, Eq, PartialOrd, Ord, Hash)]
pub struct BitcoinBlockRef {
    /// The height of the block in the bitcoin blockchain.
    pub block_height: u64,
    /// Bitcoin block hash. It uniquely identifies the bitcoin block.
    pub block_hash: BitcoinBlockHash,
}

impl From<BitcoinBlock> for BitcoinBlockRef {
    fn from(value: BitcoinBlock) -> Self {
        Self::from(&value)
    }
}

impl From<&BitcoinBlock> for BitcoinBlockRef {
    fn from(value: &BitcoinBlock) -> Self {
        Self {
            block_hash: value.block_hash,
            block_height: value.block_height,
        }
    }
}

/// The Stacks block ID. This is different from the block header hash.
#[derive(Debug, Copy, Clone, PartialEq, Eq, PartialOrd, Ord, Hash)]
pub struct StacksBlockHash(StacksBlockId);

impl Deref for StacksBlockHash {
    type Target = StacksBlockId;
    fn deref(&self) -> &Self::Target {
        &self.0
    }
}

impl From<StacksBlockId> for StacksBlockHash {
    fn from(value: StacksBlockId) -> Self {
        Self(value)
    }
}

impl From<StacksBlockHash> for StacksBlockId {
    fn from(value: StacksBlockHash) -> Self {
        value.0
    }
}

impl From<[u8; 32]> for StacksBlockHash {
    fn from(bytes: [u8; 32]) -> Self {
        Self(StacksBlockId(bytes))
    }
}

impl std::fmt::Display for StacksBlockHash {
    fn fmt(&self, f: &mut std::fmt::Formatter<'_>) -> std::fmt::Result {
        self.0.fmt(f)
    }
}

/// Stacks transaction ID
#[derive(Debug, Copy, Clone, PartialEq, Eq, PartialOrd, Ord, Hash)]
pub struct StacksTxId(blockstack_lib::burnchains::Txid);

impl std::fmt::Display for StacksTxId {
    fn fmt(&self, f: &mut std::fmt::Formatter<'_>) -> std::fmt::Result {
        write!(f, "{}", self.0)
    }
}

impl Deref for StacksTxId {
    type Target = blockstack_lib::burnchains::Txid;
    fn deref(&self) -> &Self::Target {
        &self.0
    }
}

impl From<blockstack_lib::burnchains::Txid> for StacksTxId {
    fn from(value: blockstack_lib::burnchains::Txid) -> Self {
        Self(value)
    }
}

impl From<StacksTxId> for blockstack_lib::burnchains::Txid {
    fn from(value: StacksTxId) -> Self {
        value.0
    }
}

impl From<[u8; 32]> for StacksTxId {
    fn from(bytes: [u8; 32]) -> Self {
        Self(blockstack_lib::burnchains::Txid(bytes))
    }
}

/// A stacks address. It can be either a smart contract address or a
/// standard address.
#[derive(Debug, Clone, PartialEq, Eq, Hash)]
pub struct StacksPrincipal(PrincipalData);

impl Deref for StacksPrincipal {
    type Target = PrincipalData;
    fn deref(&self) -> &Self::Target {
        &self.0
    }
}

impl std::str::FromStr for StacksPrincipal {
    type Err = Error;
    fn from_str(literal: &str) -> Result<Self, Self::Err> {
        let principal = PrincipalData::parse(literal).map_err(Error::ParsePrincipalData)?;
        Ok(Self(principal))
    }
}

impl From<PrincipalData> for StacksPrincipal {
    fn from(value: PrincipalData) -> Self {
        Self(value)
    }
}

impl From<StacksPrincipal> for PrincipalData {
    fn from(value: StacksPrincipal) -> Self {
        value.0
    }
}

impl Ord for StacksPrincipal {
    fn cmp(&self, other: &Self) -> std::cmp::Ordering {
        match (&self.0, &other.0) {
            (PrincipalData::Contract(x), PrincipalData::Contract(y)) => x.cmp(y),
            (PrincipalData::Standard(x), PrincipalData::Standard(y)) => x.cmp(y),
            (PrincipalData::Standard(x), PrincipalData::Contract(y)) => {
                x.cmp(&y.issuer).then(std::cmp::Ordering::Less)
            }
            (PrincipalData::Contract(x), PrincipalData::Standard(y)) => {
                x.issuer.cmp(y).then(std::cmp::Ordering::Greater)
            }
        }
    }
}

impl PartialOrd for StacksPrincipal {
    fn partial_cmp(&self, other: &Self) -> Option<std::cmp::Ordering> {
        Some(self.cmp(other))
    }
}

/// A ScriptPubkey of a UTXO.
#[derive(Debug, Clone, Hash, PartialEq, Eq, PartialOrd, Ord)]
pub struct ScriptPubKey(bitcoin::ScriptBuf);

impl Deref for ScriptPubKey {
    type Target = bitcoin::ScriptBuf;
    fn deref(&self) -> &Self::Target {
        &self.0
    }
}

impl From<bitcoin::ScriptBuf> for ScriptPubKey {
    fn from(value: bitcoin::ScriptBuf) -> Self {
        Self(value)
    }
}

impl From<ScriptPubKey> for bitcoin::ScriptBuf {
    fn from(value: ScriptPubKey) -> Self {
        value.0
    }
}

impl ScriptPubKey {
    /// Converts byte vector into script.
    pub fn from_bytes(bytes: Vec<u8>) -> Self {
        bitcoin::ScriptBuf::from_bytes(bytes).into()
    }
}

/// Arbitrary bytes
pub type Bytes = Vec<u8>;

/// A signature hash for a bitcoin transaction.
#[derive(Debug, Copy, Clone, PartialEq, Eq, PartialOrd, Ord, Hash)]
pub struct SigHash(bitcoin::TapSighash);

impl Deref for SigHash {
    type Target = bitcoin::TapSighash;
    fn deref(&self) -> &Self::Target {
        &self.0
    }
}

impl From<bitcoin::TapSighash> for SigHash {
    fn from(value: bitcoin::TapSighash) -> Self {
        Self(value)
    }
}

impl std::fmt::Display for SigHash {
    fn fmt(&self, f: &mut std::fmt::Formatter<'_>) -> std::fmt::Result {
        self.0.fmt(f)
    }
}

/// The sighash and enough metadata to piece together what happened.
#[derive(Debug, Clone, Hash, PartialEq, Eq, PartialOrd, Ord)]
#[cfg_attr(feature = "testing", derive(fake::Dummy))]
pub struct BitcoinTxSigHash {
    /// The transaction ID of the bitcoin transaction that sweeps funds
    /// into and/or out of the signers' UTXO.
    pub txid: BitcoinTxId,
    /// The bitcoin chain tip when the sign request was submitted. This is
    /// used to ensure that we do not sign for more than one transaction
    /// containing inputs
    pub chain_tip: BitcoinBlockHash,
    /// The txid that created the output that is being spent.
    pub prevout_txid: BitcoinTxId,
    /// The index of the vout from the transaction that created this
    /// output.
    #[cfg_attr(feature = "testing", dummy(faker = "0..i32::MAX as u32"))]
    pub prevout_output_index: u32,
    /// The sighash associated with the prevout.
    pub sighash: SigHash,
    /// The type of prevout that we are dealing with.
    pub prevout_type: TxPrevoutType,
    /// The result of validation that was done on the input. For deposits,
    /// this specifies whether validation succeeded and the first condition
    /// that failed during validation. The signers' input is always valid,
    /// since it is unconfirmed.
    pub validation_result: InputValidationResult,
    /// Whether the transaction is valid. A transaction is invalid if any
    /// of the inputs or outputs failed validation.
    pub is_valid_tx: bool,
    /// Whether the signer will participate in a signing round for the
    /// sighash.
    pub will_sign: bool,
}

/// An output that was created due to a withdrawal request.
#[derive(Debug, Clone, Hash, PartialEq, Eq, PartialOrd, Ord)]
#[cfg_attr(feature = "testing", derive(fake::Dummy))]
pub struct BitcoinWithdrawalOutput {
    /// The ID of the transaction that includes this withdrawal output.
    pub bitcoin_txid: BitcoinTxId,
    /// The bitcoin chain tip when the sign request was submitted. This is
    /// used to ensure that we do not sign for more than one transaction
    /// containing inputs
    pub bitcoin_chain_tip: BitcoinBlockHash,
    /// The index of the referenced output in the transaction's outputs.
    #[cfg_attr(feature = "testing", dummy(faker = "0..i32::MAX as u32"))]
    pub output_index: u32,
    /// The request ID of the withdrawal request. These increment for each
    /// withdrawal, but there can be duplicates if there is a reorg that
    /// affects a transaction that calls the `initiate-withdrawal-request`
    /// public function.
    #[cfg_attr(feature = "testing", dummy(faker = "0..i64::MAX as u64"))]
    pub request_id: u64,
    /// The stacks transaction ID that lead to the creation of the
    /// withdrawal request.
    pub stacks_txid: StacksTxId,
    /// Stacks block ID of the block that includes the transaction
    /// associated with this withdrawal request.
    pub stacks_block_hash: StacksBlockHash,
    /// The outcome of validation of the withdrawal request.
    pub validation_result: WithdrawalValidationResult,
    /// Whether the transaction is valid. A transaction is invalid if any
    /// of the inputs or outputs failed validation.
    pub is_valid_tx: bool,
}

/// This is the event that is emitted from the `complete-withdrawal-accept`
/// public function in sbtc-registry smart contract.
#[derive(Debug, Clone)]
pub struct WithdrawalAcceptEvent {
    /// The transaction id of the stacks transaction that generated this
    /// event.
    pub txid: StacksTxid,
    /// The block ID of the block for this event.
    pub block_id: StacksBlockId,
    /// This is the unique identifier of the withdrawal request.
    pub request_id: u64,
    /// The bitmap of how the signers voted for the withdrawal request.
    /// Here, a 1 (or true) implies that the signer did *not* vote to
    /// accept the request.
    pub signer_bitmap: BitArray<[u8; 16]>,
    /// This is the outpoint for the bitcoin transaction that serviced the
    /// request.
    pub outpoint: OutPoint,
    /// This is the fee that was spent to the bitcoin miners to confirm the
    /// withdrawal request.
    pub fee: u64,
    /// The bitcoin block hash where the sweep transaction was included.
    pub sweep_block_hash: EventsBitcoinBlockHash,
    /// The bitcoin block height where the sweep transaction was included.
    pub sweep_block_height: u64,
    /// The transaction id of the bitcoin transaction that fulfilled the
    /// withdrawal request.
    pub sweep_txid: BitcoinTxid,
}

impl From<sbtc::events::WithdrawalAcceptEvent> for WithdrawalAcceptEvent {
    fn from(sbtc_event: sbtc::events::WithdrawalAcceptEvent) -> WithdrawalAcceptEvent {
        let sweep_hash = EventsBitcoinBlockHash::from(BitcoinBlockHash::from(
            *sbtc_event.sweep_block_hash.as_bytes(),
        ));
        let txid = StacksTxid::from(sbtc_event.txid.0);
        WithdrawalAcceptEvent {
            txid,
            block_id: sbtc_event.block_id,
            request_id: sbtc_event.request_id,
            signer_bitmap: BitArray::new(sbtc_event.signer_bitmap.to_le_bytes()),
            outpoint: sbtc_event.outpoint,
            fee: sbtc_event.fee,
            sweep_block_hash: sweep_hash,
            sweep_block_height: sbtc_event.sweep_block_height,
            sweep_txid: sbtc_event.sweep_txid,
        }
    }
}

/// This is the event that is emitted from the `create-withdrawal-request`
/// public function in sbtc-registry smart contract.
#[derive(Debug, Clone)]
pub struct CompletedDepositEvent {
    /// The transaction id of the stacks transaction that generated this
    /// event.
    pub txid: StacksTxid,
    /// The block ID of the block for this event.
    pub block_id: StacksBlockId,
    /// This is the amount of sBTC to mint to the intended recipient.
    pub amount: u64,
    /// This is the outpoint of the original bitcoin deposit transaction.
    pub outpoint: OutPoint,
    /// The bitcoin block hash where the sweep transaction was included.
    pub sweep_block_hash: EventsBitcoinBlockHash,
    /// The bitcoin block height where the sweep transaction was included.
    pub sweep_block_height: u64,
    /// The transaction id of the bitcoin transaction that fulfilled the
    /// deposit.
    pub sweep_txid: BitcoinTxid,
}

impl From<sbtc::events::CompletedDepositEvent> for CompletedDepositEvent {
    fn from(sbtc_event: sbtc::events::CompletedDepositEvent) -> CompletedDepositEvent {
        let sweep_hash = EventsBitcoinBlockHash::from(BitcoinBlockHash::from(
            *sbtc_event.sweep_block_hash.as_bytes(),
        ));
        let txid = StacksTxid::from(sbtc_event.txid.0);
        CompletedDepositEvent {
            txid,
            block_id: sbtc_event.block_id,
            amount: sbtc_event.amount,
            outpoint: sbtc_event.outpoint,
            sweep_block_hash: sweep_hash,
            sweep_block_height: sbtc_event.sweep_block_height,
            sweep_txid: sbtc_event.sweep_txid,
        }
    }
}

/// This is the event that is emitted from the `create-withdrawal-request`
/// public function in sbtc-registry smart contract.
#[derive(Debug, Clone)]
pub struct WithdrawalCreateEvent {
    /// The transaction id of the stacks transaction that generated this
    /// event.
    pub txid: StacksTxid,
    /// The block ID of the block for this event.
    pub block_id: StacksBlockId,
    /// This is the unique identifier of the withdrawal request.
    pub request_id: u64,
    /// This is the amount of sBTC that is locked and requested to be
    /// withdrawal as sBTC.
    pub amount: u64,
    /// This is the principal who has their sBTC locked up.
    pub sender: PrincipalData,
    /// This is the address to send the BTC to when fulfilling the
    /// withdrawal request.
    pub recipient: ScriptBuf,
    /// This is the maximum amount of BTC "spent" to the miners for the
    /// transaction fee.
    pub max_fee: u64,
    /// The block height of the bitcoin blockchain when the stacks
    /// transaction that emitted this event was executed.
    pub block_height: u64,
}

/// This is the event that is emitted from the `complete-withdrawal-reject`
/// public function in sbtc-registry smart contract.
#[derive(Debug, Clone)]
pub struct WithdrawalRejectEvent {
    /// The transaction id of the stacks transaction that generated this
    /// event.
    pub txid: StacksTxid,
    /// The block ID of the block for this event.
    pub block_id: StacksBlockId,
    /// This is the unique identifier of user created the withdrawal
    /// request.
    pub request_id: u64,
    /// The bitmap of how the signers voted for the withdrawal request.
    /// Here, a 1 (or true) implies that the signer did *not* vote to
    /// accept the request.
    pub signer_bitmap: BitArray<[u8; 16]>,
}

/// An error when trying to parse an sBTC event into a concrete type.
#[derive(Debug, thiserror::Error)]
pub enum EventError {
    /// This error is thrown when trying to convert an u128 into some other
    /// smaller type. It should never be thrown
    #[error("Could not convert an integer in clarity event into the expected integer {0}")]
    ClarityIntConversion(#[source] std::num::TryFromIntError),
    /// This is a slice conversion that happens when generating an address
    /// from validated user inputs. It shouldn't happen since we validate
    /// the user's inputs in the contract call.
    #[error("slice conversion failed: {0}")]
    ClaritySliceConversion(#[source] std::array::TryFromSliceError),
    /// This happens when we attempt to create s String from the raw bytes
    /// returned in a Clarity [`Value`](clarity::vm::Value).
    #[error("Could not convert ASCII or UTF8 bytes into a String: {0}")]
    ClarityStringConversion(#[source] std::string::FromUtf8Error),
    /// This can only be thrown when the number of bytes for a txid or
    /// block hash field is not exactly equal to 32. This should never occur.
    #[error("Could not convert a hash in clarity event into the expected hash {0}")]
    ClarityHashConversion(#[source] bitcoin::hashes::FromSliceError),
    /// This error is thrown when trying to convert a public key from a
    /// Clarity buffer into a proper public key. It should never be thrown.
    #[error("Could not convert a public key in clarity event into the expected public key {0}")]
    ClarityPublicKeyConversion(#[source] secp256k1::Error),
    /// This should never happen, but happens when one of the given topics
    /// is not on the list of expected topics.
    #[error("Got an unexpected event topic: {0}")]
    ClarityUnexpectedEventTopic(String),
    /// This happens when we expect one clarity variant but got another.
    #[error("Got an unexpected clarity value: {0:?}; {1}")]
    ClarityUnexpectedValue(ClarityValue, TxInfo),
    /// This should never happen, since  our witness programs are under the
    /// maximum length.
    #[error("tried to create an invalid witness program {0}")]
    InvalidWitnessProgram(#[source] bitcoin::witness_program::Error),
    /// This a programmer error bug that should never be thrown.
    #[error("The field {0} was missing from the print event for topic; {1}")]
    TupleEventField(&'static str, TxInfo),
    /// This should never happen, we check the version in the smart
    /// contract.
    #[error("the given raw recipient is unexpected. version: {0:?}, hashbytes: {1:?} ")]
    UnhandledRecipient(Vec<u8>, Vec<u8>),
}

/// The print events emitted by the sbtc-registry clarity smart contract.
#[derive(Debug)]
pub enum RegistryEvent {
    /// For the `completed-deposit` topic
    CompletedDeposit(CompletedDepositEvent),
    /// For the `withdrawal-accept` topic
    WithdrawalAccept(WithdrawalAcceptEvent),
    /// For the `withdrawal-reject` topic
    WithdrawalReject(WithdrawalRejectEvent),
    /// For the `withdrawal-create` topic
    WithdrawalCreate(WithdrawalCreateEvent),
    /// For the `key-rotation` topic
    KeyRotation(KeyRotationEvent),
}

impl RegistryEvent {
    /// Transform the [`ClarityValue`] from the sbtc-registry event into a
    /// proper type.
    pub fn try_new(value: ClarityValue, tx_info: TxInfo) -> Result<Self, EventError> {
        match value {
            ClarityValue::Tuple(TupleData { data_map, .. }) => {
                let mut event_map = RawTupleData::new(data_map, tx_info);
                // Lucky for us, each sBTC print event in the sbtc-registry
                // smart contract has a topic. We use that to match on what
                // to expect when decomposing the event from a
                // [`ClarityValue`] into a proper type.
                let topic = event_map.remove_string("topic")?;

                match topic.as_str() {
                    "completed-deposit" => event_map.completed_deposit(),
                    "withdrawal-accept" => event_map.withdrawal_accept(),
                    "withdrawal-create" => event_map.withdrawal_create(),
                    "withdrawal-reject" => event_map.withdrawal_reject(),
                    "key-rotation" => event_map.key_rotation(),
                    _ => Err(EventError::ClarityUnexpectedEventTopic(topic)),
                }
            }
            value => Err(EventError::ClarityUnexpectedValue(value, tx_info)),
        }
    }
}

/// A type that points to a transaction in a stacks block.
#[derive(Debug, Copy, Clone)]
pub struct TxInfo {
    /// The transaction ID
    pub txid: StacksTxid,
    /// The globally unique stacks block identifier.
    pub block_id: StacksBlockId,
}

impl std::fmt::Display for TxInfo {
    fn fmt(&self, f: &mut std::fmt::Formatter<'_>) -> std::fmt::Result {
        write!(f, "txid: {}, block_id: {}", self.txid, self.block_id)
    }
}

/// This is the event that is emitted from the `rotate-keys`
/// public function in the sbtc-registry smart contract.
#[derive(Debug, Clone)]
pub struct KeyRotationEvent {
    /// The new set of public keys for all known signers during this
    /// PoX cycle.
    pub new_keys: Vec<EventsPublicKey>,
    /// The address that deployed the contract.
    pub new_address: PrincipalData,
    /// The new aggregate key created by combining the above public keys.
    pub new_aggregate_pubkey: EventsPublicKey,
    /// The number of signatures required for the multi-sig wallet.
    pub new_signature_threshold: u16,
}

#[derive(Debug)]
struct RawTupleData {
    data_map: BTreeMap<ClarityName, ClarityValue>,
    tx_info: TxInfo,
}

impl RawTupleData {
    fn new(data_map: BTreeMap<ClarityName, ClarityValue>, tx_info: TxInfo) -> Self {
        Self { data_map, tx_info }
    }
    /// Extract the u128 value from the given field
    fn remove_u128(&mut self, field: &'static str) -> Result<u128, EventError> {
        match self.data_map.remove(field) {
            Some(ClarityValue::UInt(val)) => Ok(val),
            _ => Err(EventError::TupleEventField(field, self.tx_info)),
        }
    }
    /// Extract the buff value from the given field
    fn remove_buff(&mut self, field: &'static str) -> Result<Vec<u8>, EventError> {
        match self.data_map.remove(field) {
            Some(ClarityValue::Sequence(SequenceData::Buffer(buf))) => Ok(buf.data),
            _ => Err(EventError::TupleEventField(field, self.tx_info)),
        }
    }
    /// Extract the principal value from the given field
    fn remove_principal(&mut self, field: &'static str) -> Result<PrincipalData, EventError> {
        match self.data_map.remove(field) {
            Some(ClarityValue::Principal(principal)) => Ok(principal),
            _ => Err(EventError::TupleEventField(field, self.tx_info)),
        }
    }
    /// Extract the string value from the given field
    fn remove_string(&mut self, field: &'static str) -> Result<String, EventError> {
        match self.data_map.remove(field) {
            Some(ClarityValue::Sequence(SequenceData::String(CharType::ASCII(ascii)))) => {
                String::from_utf8(ascii.data).map_err(EventError::ClarityStringConversion)
            }
            _ => Err(EventError::TupleEventField(field, self.tx_info)),
        }
    }
    /// Extract the tuple value from the given field
    fn remove_tuple(&mut self, field: &'static str) -> Result<Self, EventError> {
        match self.data_map.remove(field) {
            Some(ClarityValue::Tuple(TupleData { data_map, .. })) => {
                Ok(Self::new(data_map, self.tx_info))
            }
            _ => Err(EventError::TupleEventField(field, self.tx_info)),
        }
    }

    /// Extract the list value from the given field
    fn remove_list(&mut self, field: &'static str) -> Result<Vec<ClarityValue>, EventError> {
        match self.data_map.remove(field) {
            Some(ClarityValue::Sequence(SequenceData::List(list))) => Ok(list.data),
            _ => Err(EventError::TupleEventField(field, self.tx_info)),
        }
    }

    /// This function is for transforming the print events of the
    /// complete-deposit function in the sbtc-registry.
    ///
    /// # Notes
    ///
    /// The print events for complete-deposit calls are structured like so:
    ///
    /// ```clarity
    /// (print {
    ///   topic: "completed-deposit",
    ///   bitcoin-txid: (buff 32),
    ///   output-index: uint,
    ///   amount: uint
    ///   burn-hash: (buff 32),
    ///   burn-height: uint,
    ///   sweep-txid: (buff 32),
    /// })
    /// ```
    ///
    /// The above event is emitted after the indicated amount of sBTC has
    /// been emitted to the recipient.
    fn completed_deposit(mut self) -> Result<RegistryEvent, EventError> {
        let amount = self.remove_u128("amount")?;
        let vout = self.remove_u128("output-index")?;
        let txid_bytes = self.remove_buff("bitcoin-txid")?;
        let mut sweep_block_hash = self.remove_buff("burn-hash")?;
        let sweep_block_height = self.remove_u128("burn-height")?;
        let sweep_txid = self.remove_buff("sweep-txid")?;

        // The `sweep_block_hash` we receive is reversed, so we reverse it here
        // so that we store it in an ordering consistent with the rest of our db.
        sweep_block_hash.reverse();

        Ok(RegistryEvent::CompletedDeposit(CompletedDepositEvent {
            txid: self.tx_info.txid,
            block_id: self.tx_info.block_id,
            // This shouldn't error, since this amount is set from the u64
            // amount of sats by us.
            amount: u64::try_from(amount).map_err(EventError::ClarityIntConversion)?,
            outpoint: OutPoint {
                // This shouldn't error, this is set from a proper [`Txid`]
                // in a contract call.
                txid: BitcoinTxid::from_slice(&txid_bytes)
                    .map_err(EventError::ClarityHashConversion)?,
                // This shouldn't actually error, we cast u32s to u128s
                // before making the contract call, and that is the value
                // that gets emitted here.
                vout: u32::try_from(vout).map_err(EventError::ClarityIntConversion)?,
            },
            sweep_block_hash: EventsBitcoinBlockHash::from_slice(&sweep_block_hash)
                .map_err(EventError::ClarityHashConversion)?,
            sweep_block_height: u64::try_from(sweep_block_height)
                .map_err(EventError::ClarityIntConversion)?,
            sweep_txid: BitcoinTxid::from_slice(&sweep_txid)
                .map_err(EventError::ClarityHashConversion)?,
        }))
    }

    /// This function is for transforming the print events of the
    /// `complete-withdrawal-accept` function in the sbtc-registry.
    ///
    /// # Notes
    ///
    /// The print events for `create-withdrawal-request` calls are structured
    /// like so:
    ///
    /// ```clarity
    /// (print {
    ///   topic: "withdrawal-create",
    ///   amount: uint,
    ///   request-id: uint,
    ///   sender: principal,
    ///   recipient: { version: (buff 1), hashbytes: (buff 32) },
    ///   block-height: uint,
    ///   max-fee: uint,
    /// })
    /// ```
    fn withdrawal_create(mut self) -> Result<RegistryEvent, EventError> {
        let request_id = self.remove_u128("request-id")?;
        let amount = self.remove_u128("amount")?;
        let max_fee = self.remove_u128("max-fee")?;
        let block_height = self.remove_u128("block-height")?;
        let sender = self.remove_principal("sender")?;
        let recipient = self.remove_tuple("recipient")?;

        Ok(RegistryEvent::WithdrawalCreate(WithdrawalCreateEvent {
            txid: self.tx_info.txid,
            block_id: self.tx_info.block_id,
            // This shouldn't error, practically speaking. Each withdrawal
            // request increments the integer by one, so we'd have to do many
            // orders of magnitude more requests than there are bitcoin
            // transactions, ever.
            request_id: u64::try_from(request_id).map_err(EventError::ClarityIntConversion)?,
            amount: u64::try_from(amount).map_err(EventError::ClarityIntConversion)?,
            max_fee: u64::try_from(max_fee).map_err(EventError::ClarityIntConversion)?,
            block_height: u64::try_from(block_height).map_err(EventError::ClarityIntConversion)?,
            recipient: recipient.try_into_script_pub_key()?,
            sender,
        }))
    }

    /// This function takes in a recipient as a Clarity Value and returns a
    /// bitcoin address, where the clarity value is:
    /// ```clarity
    /// { version: (buff 1), hashbytes: (buff 32) }
    /// ```
    /// This function gives a breakdown of the acceptable inputs for the
    /// recipient in the `initiate-withdrawal-request` contract call. The
    /// permissible values and their meaning closely tracks the meaning of
    /// [`PoxAddress`](blockstack_lib::chainstate::stacks::address::PoxAddress)es
    /// in stacks core. This meaning is summarized as:
    ///
    /// ```text
    /// version == 0x00 and (len hashbytes) == 20 => P2PKH
    /// version == 0x01 and (len hashbytes) == 20 => P2SH
    /// version == 0x02 and (len hashbytes) == 20 => P2SH-P2WPKH
    /// version == 0x03 and (len hashbytes) == 20 => P2SH-P2WSH
    /// version == 0x04 and (len hashbytes) == 20 => P2WPKH
    /// version == 0x05 and (len hashbytes) == 32 => P2WSH
    /// version == 0x06 and (len hashbytes) == 32 => P2TR
    /// ```
    ///
    /// Also see <https://docs.stacks.co/clarity/functions#get-burn-block-info>
    ///
    /// Below is a detailed breakdown of bitcoin address types and how they
    /// map to the clarity value. In what follows below, the network used
    /// for the human-readable parts is inherited from the network of the
    /// underlying transaction itself (basically, on stacks mainnet we send
    /// to mainnet bitcoin addresses and similarly on stacks testnet we
    /// send to bitcoin testnet addresses).
    ///
    /// ## P2PKH
    ///
    /// Generally speaking, Pay-to-Public-Key-Hash addresses are formed by
    /// taking the Hash160 of the public key, prefixing it with one byte
    /// (0x00 on mainnet and 0x6F on testing) and then base58 encoding the
    /// result.
    ///
    /// To specify this address type in the `initiate-withdrawal-request`
    /// contract call, the `version` is 0x00 and the `hashbytes` is the
    /// Hash160 of the public key.
    ///
    ///
    /// ## P2SH, P2SH-P2WPKH, and P2SH-P2WSH
    ///
    /// Pay-to-script-hash-* addresses are formed by taking the Hash160 of
    /// the locking script, prefixing it with one byte (0x05 on mainnet and
    /// 0xC4 on testnet) and base58 encoding the result. The difference
    /// between them lies with the locking script. For P2SH-P2WPKH
    /// addresses, the locking script is:
    /// ```text
    /// 0 || <Hash160 of the compressed public key>
    /// ```
    /// For P2SH-P2WSH addresses, the locking script is:
    /// ```text
    /// 0 || <sha256 of the redeem script>
    /// ```
    /// And for P2SH addresses you get to choose the locking script in its
    /// entirety.
    ///
    /// Again, after you construct the locking script you take its Hash160,
    /// prefix it with one byte and base58 encode it to form the address.
    /// To specify these address types in the `initiate-withdrawal-request`
    /// contract call, the `version` is 0x01, 0x02, and 0x03 (for P2SH,
    /// P2SH-P2WPKH, and P2SH-P2WSH respectively) with the `hashbytes` is
    /// the Hash160 of the locking script.
    ///
    ///
    /// ## P2WPKH
    ///
    /// Pay-to-witness-public-key-hash addresses are formed by creating a
    /// witness program made entirely of the Hash160 of the compressed
    /// public key.
    ///
    /// To specify this address type in the `initiate-withdrawal-request`
    /// contract call, the `version` is 0x04 and the `hashbytes` is the
    /// Hash160 of the compressed public key.
    ///
    ///
    /// ## P2WSH
    ///
    /// Pay-to-witness-script-hash addresses are formed by taking a witness
    /// program that is compressed entirely of the SHA256 of the redeem
    /// script.
    ///
    /// To specify this address type in the `initiate-withdrawal-request`
    /// contract call, the `version` is 0x05 and the `hashbytes` is the
    /// SHA256 of the redeem script.
    ///
    ///
    /// ## P2TR
    ///
    /// Pay-to-taproot addresses are formed by "tweaking" the x-coordinate
    /// of a public key with a merkle tree. The result of the tweak is used
    /// as the witness program for the address.
    ///
    /// To specify this address type in the `initiate-withdrawal-request`
    /// contract call, the `version` is 0x06 and the `hashbytes` is the
    /// "tweaked" public key.
    fn try_into_script_pub_key(mut self) -> Result<ScriptBuf, EventError> {
        let version = self.remove_buff("version")?;
        let hash_bytes_buf = self.remove_buff("hashbytes")?;
        let hash_bytes = hash_bytes_buf.as_slice();

        match version.as_slice() {
            // version == 0x00 and (len hashbytes) == 20 => P2PKH
            [0x00] => {
                let bytes =
                    <[u8; 20]>::try_from(hash_bytes).map_err(EventError::ClaritySliceConversion)?;
                let pubkey_hash = PubkeyHash::from_byte_array(bytes);
                Ok(ScriptBuf::new_p2pkh(&pubkey_hash))
            }
            // ```
            // version == 0x01 and (len hashbytes) == 20 => P2SH
            // version == 0x02 and (len hashbytes) == 20 => P2SH-P2WPKH
            // version == 0x03 and (len hashbytes) == 20 => P2SH-P2WSH
            // ```
            //
            // In these cases we assume the `hashbytes` is the Hash160 of
            // the redeem script.
            [0x01] | [0x02] | [0x03] => {
                let bytes =
                    <[u8; 20]>::try_from(hash_bytes).map_err(EventError::ClaritySliceConversion)?;
                let script_hash = ScriptHash::from_byte_array(bytes);
                Ok(ScriptBuf::new_p2sh(&script_hash))
            }
            // version == 0x04 and (len hashbytes) == 20 => P2WPKH
            [0x04] if hash_bytes.len() == 20 => {
                let program = WitnessProgram::new(WitnessVersion::V0, hash_bytes)
                    .map_err(EventError::InvalidWitnessProgram)?;
                Ok(ScriptBuf::new_witness_program(&program))
            }
            // version == 0x05 and (len hashbytes) == 32 => P2WSH
            [0x05] if hash_bytes.len() == 32 => {
                let program = WitnessProgram::new(WitnessVersion::V0, hash_bytes)
                    .map_err(EventError::InvalidWitnessProgram)?;
                Ok(ScriptBuf::new_witness_program(&program))
            }
            // version == 0x06 and (len hashbytes) == 32 => P2TR
            [0x06] if hash_bytes.len() == 32 => {
                let program = WitnessProgram::new(WitnessVersion::V1, hash_bytes)
                    .map_err(EventError::InvalidWitnessProgram)?;
                Ok(ScriptBuf::new_witness_program(&program))
            }
            // We make sure that the version and hash byte lengths conform
            // to the above expectations in the smart contract, so this
            // should never happen.
            _ => Err(EventError::UnhandledRecipient(version, hash_bytes_buf)),
        }
    }

    /// This function is for transforming the print events of the
    /// `complete-withdrawal-accept` function in the sbtc-registry.
    ///
    /// # Notes
    ///
    /// The print events for `complete-withdrawal-accept` calls are
    /// structured like so:
    ///
    /// ```clarity
    /// (print {
    ///   topic: "withdrawal-accept",
    ///   request-id: uint,
    ///   bitcoin-txid: (buff 32),
    ///   signer-bitmap: uint,
    ///   bitcoin-index: uint,
    ///   fee: uint,
    ///   burn-hash: (buff 32),
    ///   burn-height: uint,
    ///   sweep-txid: (buff 32),
    /// })
    /// ```
    fn withdrawal_accept(mut self) -> Result<RegistryEvent, EventError> {
        let request_id = self.remove_u128("request-id")?;
        let bitmap = self.remove_u128("signer-bitmap")?;
        let fee = self.remove_u128("fee")?;
        let vout = self.remove_u128("output-index")?;
        let txid_bytes = self.remove_buff("bitcoin-txid")?;
        let mut sweep_block_hash = self.remove_buff("burn-hash")?;
        let sweep_block_height = self.remove_u128("burn-height")?;
        let sweep_txid = self.remove_buff("sweep-txid")?;

        // The `sweep_block_hash` we receive is reversed, so we reverse it here
        // so that we store it in an ordering consistent with the rest of our db.
        sweep_block_hash.reverse();

        Ok(RegistryEvent::WithdrawalAccept(WithdrawalAcceptEvent {
            txid: self.tx_info.txid,
            block_id: self.tx_info.block_id,
            // This shouldn't error for the reasons noted in
            // [`withdrawal_create`].
            request_id: u64::try_from(request_id).map_err(EventError::ClarityIntConversion)?,
            signer_bitmap: BitArray::new(bitmap.to_le_bytes()),
            outpoint: OutPoint {
                // This shouldn't error, this is set from a proper [`Txid`] in
                // a contract call.
                txid: BitcoinTxid::from_slice(&txid_bytes)
                    .map_err(EventError::ClarityHashConversion)?,
                // This shouldn't actually error, we cast u32s to u128s before
                // making the contract call, and that is the value that gets
                // emitted here.
                vout: u32::try_from(vout).map_err(EventError::ClarityIntConversion)?,
            },
            // This shouldn't error, since this amount is set from the u64
            // amount of sats by us.
            fee: u64::try_from(fee).map_err(EventError::ClarityIntConversion)?,

            sweep_block_hash: EventsBitcoinBlockHash::from_slice(&sweep_block_hash)
                .map_err(EventError::ClarityHashConversion)?,

            sweep_block_height: u64::try_from(sweep_block_height)
                .map_err(EventError::ClarityIntConversion)?,

            sweep_txid: BitcoinTxid::from_slice(&sweep_txid)
                .map_err(EventError::ClarityHashConversion)?,
        }))
    }

    /// This function is for transforming the print events of the
    /// `complete-withdrawal-reject` function in the sbtc-registry.
    ///
    /// # Notes
    ///
    /// The print events for `complete-withdrawal-reject` calls are structured
    /// like so:
    ///
    /// ```clarity
    /// (print {
    ///   topic: "withdrawal-reject",
    ///   request-id: uint,
    ///   signer-bitmap: uint,
    /// })
    /// ```
    ///
    /// The above event is emitted after the locked sBTC has been unlocked back
    /// to the account that initiated the request.
    fn withdrawal_reject(mut self) -> Result<RegistryEvent, EventError> {
        let request_id = self.remove_u128("request-id")?;
        let bitmap = self.remove_u128("signer-bitmap")?;

        Ok(RegistryEvent::WithdrawalReject(WithdrawalRejectEvent {
            txid: self.tx_info.txid,
            block_id: self.tx_info.block_id,
            // This shouldn't error for the reasons noted in
            // [`withdrawal_create`].
            request_id: u64::try_from(request_id).map_err(EventError::ClarityIntConversion)?,
            signer_bitmap: BitArray::new(bitmap.to_le_bytes()),
        }))
    }

    /// This function is for transforming the print events of the
    /// `rotate-keys` function in the sbtc-registry.
    ///
    /// # Notes
    ///
    /// The print events for `rotate-keys` calls are structured like so:
    ///
    /// ```clarity
    /// (print {
    ///   topic: "key-rotation",
    ///   new-keys: (list 128 (buff 33))
    ///   new-address: principal
    ///   new-aggregate-pubkey: (buff 33)
    ///   new-signature-threshold: uint
    /// })
    /// ```
    ///
    /// The above event is emitted after the keys for the multi-sig wallet
    /// have been rotated.
    fn key_rotation(mut self) -> Result<RegistryEvent, EventError> {
        let new_keys = self
            .remove_list("new-keys")?
            .into_iter()
            .map(|val| match val {
                ClarityValue::Sequence(SequenceData::Buffer(buf)) => {
                    EventsPublicKey::from_slice(&buf.data)
                        .map_err(EventError::ClarityPublicKeyConversion)
                }
                _ => Err(EventError::ClarityUnexpectedValue(val, self.tx_info)),
            })
            .collect::<Result<Vec<EventsPublicKey>, EventError>>()?;

        let new_address = self.remove_principal("new-address")?;
        let new_aggregate_pubkey = self.remove_buff("new-aggregate-pubkey")?;
        let new_signature_threshold = self.remove_u128("new-signature-threshold")?;

        Ok(RegistryEvent::KeyRotation(KeyRotationEvent {
            new_keys,
            new_address,
            new_aggregate_pubkey: EventsPublicKey::from_slice(&new_aggregate_pubkey)
                .map_err(EventError::ClarityPublicKeyConversion)?,
            new_signature_threshold: u16::try_from(new_signature_threshold)
                .map_err(EventError::ClarityIntConversion)?,
        }))
    }
}

#[cfg(test)]
mod tests {
    use fake::Fake;
    use rand::SeedableRng;

    use super::*;

    #[test]
    fn conversion_bitcoin_header_hashes() {
        let mut rng = rand::rngs::StdRng::seed_from_u64(1);

        let block_hash: BitcoinBlockHash = fake::Faker.fake_with_rng(&mut rng);
        let stacks_hash = BurnchainHeaderHash::from(block_hash);
        let round_trip = BitcoinBlockHash::from(stacks_hash);
        assert_eq!(block_hash, round_trip);

        let stacks_hash = BurnchainHeaderHash(fake::Faker.fake_with_rng(&mut rng));
        let block_hash = BitcoinBlockHash::from(stacks_hash);
        let round_trip = BurnchainHeaderHash::from(block_hash);
        assert_eq!(stacks_hash, round_trip);
    }
}<|MERGE_RESOLUTION|>--- conflicted
+++ resolved
@@ -17,7 +17,6 @@
 use crate::keys::PublicKey;
 use crate::keys::PublicKeyXOnly;
 
-<<<<<<< HEAD
 use bitcoin::hashes::Hash;
 use bitcoin::BlockHash as EventsBitcoinBlockHash;
 use bitcoin::OutPoint;
@@ -183,8 +182,6 @@
     }
 }
 
-=======
->>>>>>> d4624684
 /// A bitcoin transaction output (TXO) relevant for the sBTC signers.
 ///
 /// This object can have a few different meanings, all of them identified
