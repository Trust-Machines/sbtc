//! In-memory store implementation - useful for tests

use blockstack_lib::types::chainstate::StacksBlockId;
use futures::StreamExt;
use futures::TryStreamExt;
use std::collections::HashMap;
use std::sync::Arc;
use tokio::sync::Mutex;

use crate::storage::model;

/// A store wrapped in an Arc<Mutex<...>> for interior mutability
pub type SharedStore = Arc<Mutex<Store>>;

type DepositRequestPk = (model::BitcoinTxId, i32);
type WithdrawRequestPk = (i32, model::StacksBlockHash);

/// In-memory store
#[derive(Debug, Default)]
pub struct Store {
    /// Bitcoin blocks
    pub bitcoin_blocks: HashMap<model::BitcoinBlockHash, model::BitcoinBlock>,

    /// Stacks blocks
    pub stacks_blocks: HashMap<model::StacksBlockHash, model::StacksBlock>,

    /// Deposit requests
    pub deposit_requests: HashMap<DepositRequestPk, model::DepositRequest>,

    /// Deposit requests
    pub withdraw_requests: HashMap<WithdrawRequestPk, model::WithdrawRequest>,

    /// Deposit request to signers
    pub deposit_request_to_signers: HashMap<DepositRequestPk, Vec<model::DepositSigner>>,

    /// Deposit signer to request
    pub signer_to_deposit_request: HashMap<model::PubKey, Vec<DepositRequestPk>>,

    /// Withdraw signers
    pub withdraw_request_to_signers: HashMap<WithdrawRequestPk, Vec<model::WithdrawSigner>>,

    /// Bitcoin blocks to transactions
    pub bitcoin_block_to_transactions: HashMap<model::BitcoinBlockHash, Vec<model::BitcoinTxId>>,

    /// Bitcoin transactions to blocks
    pub bitcoin_transactions_to_blocks: HashMap<model::BitcoinTxId, Vec<model::BitcoinBlockHash>>,

    /// Stacks blocks to transactions
    pub stacks_block_to_transactions: HashMap<model::StacksBlockHash, Vec<model::StacksTxId>>,

    /// Stacks transactions to blocks
    pub stacks_transactions_to_blocks: HashMap<model::StacksTxId, Vec<model::StacksBlockHash>>,

    /// Stacks blocks to withdraw requests
    pub stacks_block_to_withdraw_requests: HashMap<model::StacksBlockHash, Vec<WithdrawRequestPk>>,

    /// Stacks blocks under nakamoto
    pub stacks_nakamoto_blocks: HashMap<model::StacksBlockHash, model::StacksBlock>,

    /// Encrypted DKG shares
    pub encrypted_dkg_shares: HashMap<model::PubKey, model::EncryptedDkgShares>,

    /// Rotate keys transactions
    pub rotate_keys_transactions: HashMap<model::StacksTxId, model::RotateKeysTransaction>,
}

impl Store {
    /// Create an empty store
    pub fn new() -> Self {
        Self::default()
    }

    /// Create an empty store wrapped in an Arc<Mutex<...>>
    pub fn new_shared() -> SharedStore {
        Arc::new(Mutex::new(Self::new()))
    }
}

impl super::DbRead for SharedStore {
    type Error = std::convert::Infallible;

    async fn get_bitcoin_block(
        &self,
        block_hash: &model::BitcoinBlockHash,
    ) -> Result<Option<model::BitcoinBlock>, Self::Error> {
        Ok(self.lock().await.bitcoin_blocks.get(block_hash).cloned())
    }

    async fn get_stacks_block(
        &self,
        block_hash: &model::StacksBlockHash,
    ) -> Result<Option<model::StacksBlock>, Self::Error> {
        Ok(self.lock().await.stacks_blocks.get(block_hash).cloned())
    }

    async fn get_bitcoin_canonical_chain_tip(
        &self,
    ) -> Result<Option<model::BitcoinBlockHash>, Self::Error> {
        Ok(self
            .lock()
            .await
            .bitcoin_blocks
            .values()
            .max_by_key(|block| (block.block_height, block.block_hash.clone()))
            .map(|block| block.block_hash.clone()))
    }

    async fn get_stacks_chain_tip(
        &self,
        bitcoin_chain_tip: &model::BitcoinBlockHash,
    ) -> Result<Option<model::StacksBlock>, Self::Error> {
        let store = self.lock().await;
        let Some(bitcoin_chain_tip) = store.bitcoin_blocks.get(bitcoin_chain_tip) else {
            return Ok(None);
        };

        Ok(bitcoin_chain_tip
            .confirms
            .iter()
            .filter_map(|stacks_block_hash| store.stacks_blocks.get(stacks_block_hash))
            .max_by_key(|block| (block.block_height, block.block_hash.clone()))
            .cloned())
    }

    async fn get_pending_deposit_requests(
        &self,
        chain_tip: &model::BitcoinBlockHash,
        context_window: i32,
    ) -> Result<Vec<model::DepositRequest>, Self::Error> {
        let store = self.lock().await;

        Ok((0..context_window)
            // Find all tracked transaction IDs in the context window
            .scan(chain_tip, |block_hash, _| {
                let transaction_ids = store
                    .bitcoin_block_to_transactions
                    .get(*block_hash)
                    .cloned()
                    .unwrap_or_else(Vec::new);

                let block = store.bitcoin_blocks.get(*block_hash)?;
                *block_hash = &block.parent_hash;

                Some(transaction_ids)
            })
            .flatten()
            // Return all deposit requests associated with any of these transaction IDs
            .flat_map(|txid| {
                store
                    .deposit_requests
                    .values()
                    .filter(move |req| req.txid == txid)
                    .cloned()
            })
            .collect())
    }

    async fn get_pending_accepted_deposit_requests(
        &self,
        chain_tip: &model::BitcoinBlockHash,
        context_window: i32,
        threshold: i64,
    ) -> Result<Vec<model::DepositRequest>, Self::Error> {
        let pending_deposit_requests = self
            .get_pending_deposit_requests(chain_tip, context_window)
            .await?;
        let store = self.lock().await;

        let threshold = threshold.try_into().expect("type conversion failure");

        Ok(pending_deposit_requests
            .into_iter()
            .filter(|deposit_request| {
                store
                    .deposit_request_to_signers
                    .get(&(deposit_request.txid.clone(), deposit_request.output_index))
                    .map(|signers| {
                        signers.iter().filter(|signer| signer.is_accepted).count() >= threshold
                    })
                    .unwrap_or_default()
            })
            .collect())
    }

    async fn get_accepted_deposit_requests(
        &self,
        signer: &model::PubKey,
    ) -> Result<Vec<model::DepositRequest>, Self::Error> {
        let store = self.lock().await;

        let accepted_deposit_pks = store
            .signer_to_deposit_request
            .get(signer)
            .cloned()
            .unwrap_or_default();

        Ok(accepted_deposit_pks
            .into_iter()
            .map(|req| {
                store
                    .deposit_requests
                    .get(&req)
                    .cloned()
                    .expect("missing deposit request")
            })
            .collect())
    }

    async fn get_deposit_signers(
        &self,
        txid: &model::BitcoinTxId,
        output_index: i32,
    ) -> Result<Vec<model::DepositSigner>, Self::Error> {
        Ok(self
            .lock()
            .await
            .deposit_request_to_signers
            .get(&(txid.clone(), output_index))
            .cloned()
            .unwrap_or_default())
    }

    async fn get_withdraw_signers(
        &self,
        request_id: i32,
        block_hash: &model::StacksBlockHash,
    ) -> Result<Vec<model::WithdrawSigner>, Self::Error> {
        Ok(self
            .lock()
            .await
            .withdraw_request_to_signers
            .get(&(request_id, block_hash.clone()))
            .cloned()
            .unwrap_or_default())
    }

    async fn get_pending_withdraw_requests(
        &self,
        chain_tip: &model::BitcoinBlockHash,
        context_window: i32,
    ) -> Result<Vec<model::WithdrawRequest>, Self::Error> {
        let Some(bitcoin_chain_tip) = self.get_bitcoin_block(chain_tip).await? else {
            return Ok(Vec::new());
        };

        let context_window_end_block = futures::stream::try_unfold(
            bitcoin_chain_tip.block_hash.clone(),
            |block_hash| async move {
                self.get_bitcoin_block(&block_hash)
                    .await
                    .map(|opt| opt.map(|block| (block.clone(), block.parent_hash)))
            },
        )
        .skip((context_window).try_into().unwrap_or_default())
        .boxed()
        .try_next()
        .await?;

        let Some(stacks_chain_tip) = self.get_stacks_chain_tip(chain_tip).await? else {
            return Ok(Vec::new());
        };

        let store = self.lock().await;

        Ok(
            std::iter::successors(Some(&stacks_chain_tip), |stacks_block| {
                store.stacks_blocks.get(&stacks_block.parent_hash)
            })
            .take_while(|stacks_block| {
                !context_window_end_block
                    .as_ref()
                    .is_some_and(|block| block.confirms.contains(&stacks_block.block_hash))
            })
            .flat_map(|stacks_block| {
                store
                    .stacks_block_to_withdraw_requests
                    .get(&stacks_block.block_hash)
                    .cloned()
                    .unwrap_or_default()
                    .into_iter()
                    .map(|pk| {
                        store
                            .withdraw_requests
                            .get(&pk)
                            .expect("missing withdraw request")
                            .clone()
                    })
            })
            .collect(),
        )
    }

    async fn get_pending_accepted_withdraw_requests(
        &self,
        chain_tip: &model::BitcoinBlockHash,
        context_window: i32,
        threshold: i64,
    ) -> Result<Vec<model::WithdrawRequest>, Self::Error> {
        let pending_withdraw_requests = self
            .get_pending_withdraw_requests(chain_tip, context_window)
            .await?;
        let store = self.lock().await;

        let threshold = threshold.try_into().expect("type conversion failure");

        Ok(pending_withdraw_requests
            .into_iter()
            .filter(|withdraw_request| {
                store
                    .withdraw_request_to_signers
                    .get(&(
                        withdraw_request.request_id,
                        withdraw_request.block_hash.clone(),
                    ))
                    .map(|signers| {
                        signers.iter().filter(|signer| signer.is_accepted).count() >= threshold
                    })
                    .unwrap_or_default()
            })
            .collect())
    }

    async fn get_bitcoin_blocks_with_transaction(
        &self,
        txid: &model::BitcoinTxId,
    ) -> Result<Vec<model::BitcoinBlockHash>, Self::Error> {
        Ok(self
            .lock()
            .await
            .bitcoin_transactions_to_blocks
            .get(txid)
            .cloned()
            .unwrap_or_else(Vec::new))
    }

    async fn stacks_block_exists(&self, block_id: StacksBlockId) -> Result<bool, Self::Error> {
        Ok(self
            .lock()
            .await
            .stacks_nakamoto_blocks
            .contains_key(block_id.to_bytes().as_slice()))
    }

    async fn get_encrypted_dkg_shares(
        &self,
        aggregate_key: &model::PubKey,
    ) -> Result<Option<model::EncryptedDkgShares>, Self::Error> {
        Ok(self
            .lock()
            .await
            .encrypted_dkg_shares
            .get(aggregate_key)
            .cloned())
    }

<<<<<<< HEAD
    async fn get_last_key_rotation(
        &self,
        chain_tip: &model::BitcoinBlockHash,
    ) -> Result<Option<model::RotateKeysTransaction>, Self::Error> {
        let Some(stacks_chain_tip) = self.get_stacks_chain_tip(chain_tip).await? else {
            return Ok(None);
        };

        let store = self.lock().await;

        Ok(
            std::iter::successors(Some(&stacks_chain_tip), |stacks_block| {
                store.stacks_blocks.get(&stacks_block.parent_hash)
            })
            .find_map(|block| {
                store
                    .stacks_block_to_transactions
                    .get(&block.block_hash)
                    .into_iter()
                    .flatten()
                    .find_map(|txid| store.rotate_keys_transactions.get(txid))
            })
            .cloned(),
        )
=======
    async fn get_signers_script_pubkeys(&self) -> Result<Vec<model::Bytes>, Self::Error> {
        Ok(self
            .lock()
            .await
            .encrypted_dkg_shares
            .values()
            .map(|share| share.script_pubkey.clone())
            .collect())
>>>>>>> 0091435e
    }
}

impl super::DbWrite for SharedStore {
    type Error = std::convert::Infallible;

    async fn write_bitcoin_block(&self, block: &model::BitcoinBlock) -> Result<(), Self::Error> {
        self.lock()
            .await
            .bitcoin_blocks
            .insert(block.block_hash.clone(), block.clone());

        Ok(())
    }

    async fn write_bitcoin_transactions(
        &self,
        txs: Vec<model::Transaction>,
    ) -> Result<(), Self::Error> {
        for tx in txs {
            let bitcoin_transaction = model::BitcoinTransaction {
                txid: tx.txid,
                block_hash: tx.block_hash,
            };
            self.write_bitcoin_transaction(&bitcoin_transaction).await?;
        }

        Ok(())
    }

    async fn write_stacks_block(&self, block: &model::StacksBlock) -> Result<(), Self::Error> {
        self.lock()
            .await
            .stacks_blocks
            .insert(block.block_hash.clone(), block.clone());

        Ok(())
    }

    async fn write_deposit_request(
        &self,
        deposit_request: &model::DepositRequest,
    ) -> Result<(), Self::Error> {
        self.lock().await.deposit_requests.insert(
            (deposit_request.txid.clone(), deposit_request.output_index),
            deposit_request.clone(),
        );

        Ok(())
    }

    async fn write_deposit_requests(
        &self,
        deposit_requests: Vec<model::DepositRequest>,
    ) -> Result<(), Self::Error> {
        let mut store = self.lock().await;
        for req in deposit_requests.into_iter() {
            store
                .deposit_requests
                .insert((req.txid.clone(), req.output_index), req);
        }
        Ok(())
    }

    async fn write_withdraw_request(
        &self,
        withdraw_request: &model::WithdrawRequest,
    ) -> Result<(), Self::Error> {
        let mut store = self.lock().await;

        let pk = (
            withdraw_request.request_id,
            withdraw_request.block_hash.clone(),
        );

        store
            .stacks_block_to_withdraw_requests
            .entry(pk.1.clone())
            .or_default()
            .push(pk.clone());

        store.withdraw_requests.insert(pk, withdraw_request.clone());

        Ok(())
    }

    async fn write_deposit_signer_decision(
        &self,
        decision: &model::DepositSigner,
    ) -> Result<(), Self::Error> {
        let mut store = self.lock().await;

        let deposit_request_pk = (decision.txid.clone(), decision.output_index);

        store
            .deposit_request_to_signers
            .entry(deposit_request_pk.clone())
            .or_default()
            .push(decision.clone());

        store
            .signer_to_deposit_request
            .entry(decision.signer_pub_key.clone())
            .or_default()
            .push(deposit_request_pk);

        Ok(())
    }

    async fn write_withdraw_signer_decision(
        &self,
        decision: &model::WithdrawSigner,
    ) -> Result<(), Self::Error> {
        self.lock()
            .await
            .withdraw_request_to_signers
            .entry((decision.request_id, decision.block_hash.clone()))
            .or_default()
            .push(decision.clone());

        Ok(())
    }

    async fn write_transaction(
        &self,
        _transaction: &model::Transaction,
    ) -> Result<(), Self::Error> {
        // Currently not needed in-memory since it's not required by any queries
        Ok(())
    }

    async fn write_bitcoin_transaction(
        &self,
        bitcoin_transaction: &model::BitcoinTransaction,
    ) -> Result<(), Self::Error> {
        let mut store = self.lock().await;

        store
            .bitcoin_block_to_transactions
            .entry(bitcoin_transaction.block_hash.clone())
            .or_default()
            .push(bitcoin_transaction.txid.clone());

        store
            .bitcoin_transactions_to_blocks
            .entry(bitcoin_transaction.txid.clone())
            .or_default()
            .push(bitcoin_transaction.block_hash.clone());

        Ok(())
    }

    async fn write_stacks_transaction(
        &self,
        stacks_transaction: &model::StacksTransaction,
    ) -> Result<(), Self::Error> {
        let mut store = self.lock().await;

        store
            .stacks_block_to_transactions
            .entry(stacks_transaction.block_hash.clone())
            .or_default()
            .push(stacks_transaction.txid.clone());

        store
            .stacks_transactions_to_blocks
            .entry(stacks_transaction.txid.clone())
            .or_default()
            .push(stacks_transaction.block_hash.clone());

        Ok(())
    }

    async fn write_stacks_transactions(
        &self,
        stacks_transactions: Vec<model::Transaction>,
    ) -> Result<(), Self::Error> {
        for tx in stacks_transactions {
            let stacks_transaction = model::StacksTransaction {
                txid: tx.txid,
                block_hash: tx.block_hash,
            };
            self.write_stacks_transaction(&stacks_transaction).await?;
        }

        Ok(())
    }

    async fn write_stacks_block_headers(
        &self,
        blocks: Vec<model::StacksBlock>,
    ) -> Result<(), Self::Error> {
        let mut store = self.lock().await;
        blocks.iter().for_each(|block| {
            store
                .stacks_nakamoto_blocks
                .insert(block.block_hash.clone(), block.clone());
        });

        Ok(())
    }

    async fn write_encrypted_dkg_shares(
        &self,
        shares: &model::EncryptedDkgShares,
    ) -> Result<(), Self::Error> {
        self.lock()
            .await
            .encrypted_dkg_shares
            .insert(shares.aggregate_key.clone(), shares.clone());

        Ok(())
    }

    async fn write_rotate_keys_transaction(
        &self,
        key_rotation: &model::RotateKeysTransaction,
    ) -> Result<(), Self::Error> {
        self.lock()
            .await
            .rotate_keys_transactions
            .insert(key_rotation.txid.clone(), key_rotation.clone());

        Ok(())
    }
}<|MERGE_RESOLUTION|>--- conflicted
+++ resolved
@@ -353,7 +353,6 @@
             .cloned())
     }
 
-<<<<<<< HEAD
     async fn get_last_key_rotation(
         &self,
         chain_tip: &model::BitcoinBlockHash,
@@ -378,7 +377,8 @@
             })
             .cloned(),
         )
-=======
+    }
+
     async fn get_signers_script_pubkeys(&self) -> Result<Vec<model::Bytes>, Self::Error> {
         Ok(self
             .lock()
@@ -387,7 +387,6 @@
             .values()
             .map(|share| share.script_pubkey.clone())
             .collect())
->>>>>>> 0091435e
     }
 }
 
