//! MessageTransfer implementation for the application signalling channel
//! together with LibP2P.

use tokio::sync::broadcast::error::RecvError;
use tokio::sync::broadcast::Receiver;
use tokio::sync::broadcast::Sender;
use tokio_stream::wrappers::BroadcastStream;

use crate::context::Context;
use crate::context::P2PEvent;
use crate::context::SignerCommand;
use crate::context::SignerEvent;
use crate::context::SignerSignal;
use crate::context::TerminationHandle;
use crate::error::Error;
use crate::network::MessageTransfer;
use crate::network::Msg;

/// MessageTransfer interface for the application signalling channel.
pub struct P2PNetwork {
    signal_tx: Sender<SignerSignal>,
    signal_rx: Receiver<SignerSignal>,
    term: TerminationHandle,
}

impl Clone for P2PNetwork {
    fn clone(&self) -> Self {
        Self {
            signal_tx: self.signal_tx.clone(),
            signal_rx: self.signal_tx.subscribe(),
            term: self.term.clone(),
        }
    }
}

impl P2PNetwork {
    /// Create a new broadcast channel network instance. This requires an active
    /// [`Context`] and will retrieve its own signalling sender and receiver.
    pub fn new(ctx: &impl Context) -> Self {
        Self {
            signal_tx: ctx.get_signal_sender(),
            signal_rx: ctx.get_signal_receiver(),
            term: ctx.get_termination_handle(),
        }
    }
}

impl MessageTransfer for P2PNetwork {
    /// This will broadcast the message to the application signalling channel
    /// using a [`SignerCommand::P2PPublish`] command. This implementation does
    /// not actually send the message to the P2P network, but rather signals
    /// to the active network implementation to do so.
    ///
    /// Note that this is not a blocking operation, and this method will return
    /// as soon as the message has been sent to the signalling channel.
    ///
    /// If you need to wait for a receipt (success/fail), you can use your own
    /// [`Receiver<SignerSignal>`] to listen for the
    /// [`SignerEvent::P2PPublishFailure`] and [`SignerEvent::P2PPublishSuccess`]
    /// events, which will provide you with the [`MsgId`] to match against your
    /// in-flight requests.
    async fn broadcast(&mut self, msg: Msg) -> Result<(), Error> {
        self.signal_tx
            .send(SignerSignal::Command(SignerCommand::P2PPublish(msg)))
            .map_err(|_| Error::SignerShutdown)
            .map(|_| ())
    }

    /// This will listen for incoming messages on the application signalling
    /// channel, and return the message once it has been received.
    ///
    /// This is a blocking operation, and will wait until a message has been
    /// received before returning.
    ///
    /// ### Important Note
    /// To avoid ending up in a slow-receiver situation, you should queue
    /// messages in a local buffer (i.e. [`VecDeque`](std::collections::VecDeque) and
    /// process them in your own time. Otherwise, if there are a large number
    /// of messages being sent, you risk lagging and eventually having the tail
    /// of the receiver being dropped, thus missing messages.
    ///
    /// In other words, you should be calling this method as rapidly as possible.
    async fn receive(&mut self) -> Result<Msg, Error> {
        loop {
            tokio::select! {
                _ = self.term.wait_for_shutdown() => {
                    return Err(Error::SignerShutdown);
                },
                recv = self.signal_rx.recv() => {
                    match recv {
                        Ok(SignerSignal::Event(SignerEvent::P2P(P2PEvent::MessageReceived(msg)))) => {
                            return Ok(msg);
                        },
                        Err(_) => {
                            return Err(Error::SignerShutdown);
                        },
                        // We're only interested in the above messages, so we ignore
                        // the rest.
                        _ => continue,
                    }
                }
            }
        }
    }

    fn receiver_stream(&self) -> BroadcastStream<SignerSignal> {
<<<<<<< HEAD
        BroadcastStream::new(self.signal_rx.resubscribe())
=======
        let (sender, receiver) = tokio::sync::broadcast::channel(10);
        let mut rx = self.signal_rx.resubscribe();

        tokio::spawn(async move {
            loop {
                match rx.recv().await {
                    Ok(
                        msg @ SignerSignal::Event(SignerEvent::P2P(P2PEvent::MessageReceived(_))),
                    ) => {
                        // Because there could only be one receiver, an error from
                        // Sender::send means the channel is closed and cannot be
                        // re-opened. So we bail on these errors too.
                        if sender.send(msg).is_err() {
                            break;
                        }
                    }
                    // The receiver has been dropped. This is normal
                    // behavior so nothing to worry about
                    Err(RecvError::Closed) => break,
                    // If we are lagging in the stream, we could always
                    // catch up, we'll just have lost messages.
                    Err(error @ RecvError::Lagged(_)) => {
                        tracing::warn!(%error, "stream lagging behing")
                    }
                    _ => continue,
                }
            }
            tracing::warn!("the instance stream is closed or lagging, bailing");
        });
        BroadcastStream::new(receiver)
>>>>>>> f3f35391
    }
}

#[cfg(test)]
mod tests {
    use core::panic;

    use test_log::test;

    use super::*;

    use crate::{
        keys::{PrivateKey, PublicKey},
        network::libp2p::SignerSwarmBuilder,
        testing::{self, clear_env, context::*},
    };

    #[test(tokio::test)]
    async fn two_clients_should_be_able_to_exchange_messages_given_a_libp2p_network() {
        clear_env();

        // PeerId = 16Uiu2HAm46BSFWYYWzMjhTRDRwXHpDWpQ32iu93nzDwd1F4Tt256
        let key1 = PrivateKey::from_slice(
            hex::decode("ab0893ecf683dc188c3fb219dd6489dc304bb5babb8151a41245a70e60cb7258")
                .unwrap()
                .as_slice(),
        )
        .unwrap();
        // PeerId = 16Uiu2HAkuyB8ECXxACm8hzQj4vZ2iWrYMF3xcKNf1oJJ1NuQEMvQ
        let key2 = PrivateKey::from_slice(
            hex::decode("0dd4077c8bcec09c803f9ba23a0f5b56eba75769b2d1b96a33b579dbbe5055ce")
                .unwrap()
                .as_slice(),
        )
        .unwrap();

        let context1 = TestContext::builder()
            .with_in_memory_storage()
            .with_mocked_clients()
            .modify_settings(|settings| {
                settings.signer.private_key = key1;
            })
            .build();
        context1
            .state()
            .current_signer_set()
            .add_signer(PublicKey::from_private_key(&key2));

        let context2 = TestContext::builder()
            .with_in_memory_storage()
            .with_mocked_clients()
            .modify_settings(|settings| {
                settings.signer.private_key = key2;
            })
            .build();
        context2
            .state()
            .current_signer_set()
            .add_signer(PublicKey::from_private_key(&key1));

        let term1 = context1.get_termination_handle();
        let term2 = context2.get_termination_handle();

        let mut swarm1 = SignerSwarmBuilder::new(&key1)
            .add_listen_endpoint("/ip4/0.0.0.0/tcp/0".parse().unwrap())
            .build()
            .expect("Failed to build swarm 1");

        let mut swarm2 = SignerSwarmBuilder::new(&key2)
            .add_listen_endpoint("/ip4/0.0.0.0/tcp/0".parse().unwrap())
            .build()
            .expect("Failed to build swarm 2");

        let network1 = P2PNetwork::new(&context1);
        let network2 = P2PNetwork::new(&context2);

        // Start the two swarms.
        let handle1 = tokio::spawn(async move {
            swarm1.start(&context1).await.unwrap();
        });
        let handle2 = tokio::spawn(async move {
            swarm2.start(&context2).await.unwrap();
        });

        // The swarms are discovering themselves via mDNS, so we need to give
        // them a bit of time to connect.
        tokio::time::sleep(tokio::time::Duration::from_secs(1)).await;

        // Run the test with a 30-second timeout for the swarms to exchange messages.
        if let Err(_) = tokio::time::timeout(
            tokio::time::Duration::from_secs(30),
            testing::network::assert_clients_can_exchange_messages(network1, network2),
        )
        .await
        {
            handle1.abort();
            handle2.abort();
            panic!(
                r#"Test timed out, we waited for 30 seconds but this usually takes around 5 seconds. 
            This is generally due to connectivity issues between the two swarms."#
            );
        }

        // Ensure we're shutting down
        term1.signal_shutdown();
        term2.signal_shutdown();
    }
}<|MERGE_RESOLUTION|>--- conflicted
+++ resolved
@@ -104,9 +104,6 @@
     }
 
     fn receiver_stream(&self) -> BroadcastStream<SignerSignal> {
-<<<<<<< HEAD
-        BroadcastStream::new(self.signal_rx.resubscribe())
-=======
         let (sender, receiver) = tokio::sync::broadcast::channel(10);
         let mut rx = self.signal_rx.resubscribe();
 
@@ -137,7 +134,6 @@
             tracing::warn!("the instance stream is closed or lagging, bailing");
         });
         BroadcastStream::new(receiver)
->>>>>>> f3f35391
     }
 }
 
@@ -236,7 +232,7 @@
             handle1.abort();
             handle2.abort();
             panic!(
-                r#"Test timed out, we waited for 30 seconds but this usually takes around 5 seconds. 
+                r#"Test timed out, we waited for 30 seconds but this usually takes around 5 seconds.
             This is generally due to connectivity issues between the two swarms."#
             );
         }
