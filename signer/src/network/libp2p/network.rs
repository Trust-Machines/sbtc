//! MessageTransfer implementation for the application signalling channel
//! together with LibP2P.

use tokio::sync::broadcast::Receiver;
use tokio::sync::broadcast::Sender;

use crate::context::Context;
use crate::context::P2PEvent;
use crate::context::SignerCommand;
use crate::context::SignerEvent;
use crate::context::SignerSignal;
use crate::context::TerminationHandle;
use crate::error::Error;
use crate::network::MessageTransfer;
use crate::network::Msg;

/// MessageTransfer interface for the application signalling channel.
pub struct P2PNetwork {
    signal_tx: Sender<SignerSignal>,
    signal_rx: Receiver<SignerSignal>,
    term: TerminationHandle,
}

impl Clone for P2PNetwork {
    fn clone(&self) -> Self {
        Self {
            signal_tx: self.signal_tx.clone(),
            signal_rx: self.signal_tx.subscribe(),
            term: self.term.clone(),
        }
    }
}

impl P2PNetwork {
    /// Create a new broadcast channel network instance. This requires an active
    /// [`Context`] and will retrieve its own signalling sender and receiver.
    pub fn new(ctx: &impl Context) -> Self {
        Self {
            signal_tx: ctx.get_signal_sender(),
            signal_rx: ctx.get_signal_receiver(),
            term: ctx.get_termination_handle(),
        }
    }
}

impl MessageTransfer for P2PNetwork {
    /// This will broadcast the message to the application signalling channel
    /// using a [`SignerCommand::P2PPublish`] command. This implementation does
    /// not actually send the message to the P2P network, but rather signals
    /// to the active network implementation to do so.
    ///
    /// Note that this is not a blocking operation, and this method will return
    /// as soon as the message has been sent to the signalling channel.
    ///
    /// If you need to wait for a receipt (success/fail), you can use your own
    /// [`Receiver<SignerSignal>`] to listen for the
    /// [`SignerEvent::P2PPublishFailure`] and [`SignerEvent::P2PPublishSuccess`]
    /// events, which will provide you with the [`MsgId`] to match against your
    /// in-flight requests.
    async fn broadcast(&mut self, msg: Msg) -> Result<(), Error> {
        self.signal_tx
            .send(SignerSignal::Command(SignerCommand::P2PPublish(msg)))
            .map_err(|_| Error::SignerShutdown)
            .map(|_| ())
    }

    /// This will listen for incoming messages on the application signalling
    /// channel, and return the message once it has been received.
    ///
    /// This is a blocking operation, and will wait until a message has been
    /// received before returning.
    ///
    /// ### Important Note
    /// To avoid ending up in a slow-receiver situation, you should queue
    /// messages in a local buffer (i.e. [`VecDeque`](std::collections::VecDeque) and
    /// process them in your own time. Otherwise, if there are a large number
    /// of messages being sent, you risk lagging and eventually having the tail
    /// of the receiver being dropped, thus missing messages.
    ///
    /// In other words, you should be calling this method as rapidly as possible.
    async fn receive(&mut self) -> Result<Msg, Error> {
        loop {
            tokio::select! {
                _ = self.term.wait_for_shutdown() => {
                    return Err(Error::SignerShutdown);
                },
                recv = self.signal_rx.recv() => {
                    match recv {
                        Ok(SignerSignal::Event(SignerEvent::P2P(P2PEvent::MessageReceived(msg)))) => {
                            return Ok(msg);
                        },
                        Err(_) => {
                            return Err(Error::SignerShutdown);
                        },
                        // We're only interested in the above messages, so we ignore
                        // the rest.
                        _ => continue,
                    }
                }
            }
        }
    }
<<<<<<< HEAD

    fn receiver_stream(&self) -> BroadcastStream<SignerSignal> {
        let (sender, receiver) = tokio::sync::broadcast::channel(1_000_000);
        let mut rx = self.signal_rx.resubscribe();

        tokio::spawn(async move {
            loop {
                match rx.recv().await {
                    Ok(
                        msg @ SignerSignal::Event(SignerEvent::P2P(P2PEvent::MessageReceived(_))),
                    ) => {
                        // Because there could only be one receiver, an error from
                        // Sender::send means the channel is closed and cannot be
                        // re-opened. So we bail on these errors too.
                        if sender.send(msg).is_err() {
                            break;
                        }
                    }
                    // The receiver has been dropped. This is normal
                    // behavior so nothing to worry about
                    Err(RecvError::Closed) => break,
                    // If we are lagging in the stream, we could always
                    // catch up, we'll just have lost messages.
                    Err(error @ RecvError::Lagged(_)) => {
                        tracing::warn!(%error, "stream lagging behing")
                    }
                    _ => continue,
                }
            }
            tracing::warn!("the instance stream is closed or lagging, bailing");
        });
        BroadcastStream::new(receiver)
    }
=======
>>>>>>> 7998f4da
}

#[cfg(test)]
mod tests {
    use core::panic;
    use std::time::Duration;

    use futures::StreamExt;
    use test_log::test;
    use tokio_stream::wrappers::BroadcastStream;

    use super::*;

    use crate::{
        keys::{PrivateKey, PublicKey},
        network::libp2p::SignerSwarmBuilder,
        testing::{self, clear_env, context::*},
    };

    #[test(tokio::test)]
    async fn two_clients_should_be_able_to_exchange_messages_given_a_libp2p_network() {
        clear_env();

        // PeerId = 16Uiu2HAm46BSFWYYWzMjhTRDRwXHpDWpQ32iu93nzDwd1F4Tt256
        let key1 = PrivateKey::from_slice(
            hex::decode("ab0893ecf683dc188c3fb219dd6489dc304bb5babb8151a41245a70e60cb7258")
                .unwrap()
                .as_slice(),
        )
        .unwrap();
        // PeerId = 16Uiu2HAkuyB8ECXxACm8hzQj4vZ2iWrYMF3xcKNf1oJJ1NuQEMvQ
        let key2 = PrivateKey::from_slice(
            hex::decode("0dd4077c8bcec09c803f9ba23a0f5b56eba75769b2d1b96a33b579dbbe5055ce")
                .unwrap()
                .as_slice(),
        )
        .unwrap();

        let context1 = TestContext::builder()
            .with_in_memory_storage()
            .with_mocked_clients()
            .modify_settings(|settings| {
                settings.signer.private_key = key1;
            })
            .build();
        context1
            .state()
            .current_signer_set()
            .add_signer(PublicKey::from_private_key(&key2));

        let context2 = TestContext::builder()
            .with_in_memory_storage()
            .with_mocked_clients()
            .modify_settings(|settings| {
                settings.signer.private_key = key2;
            })
            .build();
        context2
            .state()
            .current_signer_set()
            .add_signer(PublicKey::from_private_key(&key1));

        let term1 = context1.get_termination_handle();
        let term2 = context2.get_termination_handle();

        let mut swarm1 = SignerSwarmBuilder::new(&key1, true)
            .add_listen_endpoint("/ip4/0.0.0.0/tcp/0".parse().unwrap())
            .build()
            .expect("Failed to build swarm 1");

        let mut swarm2 = SignerSwarmBuilder::new(&key2, true)
            .add_listen_endpoint("/ip4/0.0.0.0/tcp/0".parse().unwrap())
            .build()
            .expect("Failed to build swarm 2");

        let network1 = P2PNetwork::new(&context1);
        let network2 = P2PNetwork::new(&context2);

        // Start the two swarms.
        let handle1 = tokio::spawn(async move {
            swarm1.start(&context1).await.unwrap();
        });
        let handle2 = tokio::spawn(async move {
            swarm2.start(&context2).await.unwrap();
        });

        // The swarms are discovering themselves via mDNS, so we need to give
        // them a bit of time to connect.
        tokio::time::sleep(tokio::time::Duration::from_secs(1)).await;

        // Run the test with a 30-second timeout for the swarms to exchange messages.
        if let Err(_) = tokio::time::timeout(
            tokio::time::Duration::from_secs(30),
            testing::network::assert_clients_can_exchange_messages(network1, network2, key1, key2),
        )
        .await
        {
            handle1.abort();
            handle2.abort();
            panic!(
                r#"Test timed out, we waited for 30 seconds but this usually takes around 5 seconds.
            This is generally due to connectivity issues between the two swarms."#
            );
        }

        // Ensure we're shutting down
        term1.signal_shutdown();
        term2.signal_shutdown();
    }

    #[test(tokio::test)]
    async fn connected_peers_gossip_to_one_another() {
        clear_env();

        let mut rng = rand::rngs::OsRng;
        let key1 = PrivateKey::new(&mut rng);
        let key2 = PrivateKey::new(&mut rng);
        let key3 = PrivateKey::new(&mut rng);

        let context1 = TestContext::builder()
            .with_in_memory_storage()
            .with_mocked_clients()
            .modify_settings(|settings| {
                settings.signer.private_key = key1;
            })
            .build();
        let context2 = TestContext::builder()
            .with_in_memory_storage()
            .with_mocked_clients()
            .modify_settings(|settings| {
                settings.signer.private_key = key2;
            })
            .build();
        let context3 = TestContext::builder()
            .with_in_memory_storage()
            .with_mocked_clients()
            .modify_settings(|settings| {
                settings.signer.private_key = key3;
            })
            .build();

        // Let's make sure all signers know about all other signers.
        let current_signer_set1 = context1.state().current_signer_set();
        let current_signer_set2 = context2.state().current_signer_set();
        let current_signer_set3 = context3.state().current_signer_set();

        for key in [key1, key2, key3] {
            current_signer_set1.add_signer(PublicKey::from_private_key(&key));
            current_signer_set2.add_signer(PublicKey::from_private_key(&key));
            current_signer_set3.add_signer(PublicKey::from_private_key(&key));
        }

        // Configure the swarms to listen on hard-coded ports
        let mut swarm1 = SignerSwarmBuilder::new(&key1, true)
            .add_listen_endpoint("/ip4/0.0.0.0/tcp/23001".parse().unwrap())
            .add_seed_addr("/ip4/0.0.0.0/tcp/23002".parse().unwrap())
            .build()
            .expect("Failed to build swarm 1");

        let mut swarm2 = SignerSwarmBuilder::new(&key2, true)
            .add_listen_endpoint("/ip4/0.0.0.0/tcp/23002".parse().unwrap())
            .add_seed_addr("/ip4/0.0.0.0/tcp/23001".parse().unwrap())
            .add_seed_addr("/ip4/0.0.0.0/tcp/23003".parse().unwrap())
            .build()
            .expect("Failed to build swarm 2");

        let mut swarm3 = SignerSwarmBuilder::new(&key3, true)
            .add_listen_endpoint("/ip4/0.0.0.0/tcp/23003".parse().unwrap())
            .add_seed_addr("/ip4/0.0.0.0/tcp/23002".parse().unwrap())
            .build()
            .expect("Failed to build swarm 3");

        let mut network1 = P2PNetwork::new(&context1);
        let mut network2 = P2PNetwork::new(&context2);
        let mut network3 = P2PNetwork::new(&context3);

        // Start three swarms.
        tokio::spawn(async move {
            swarm1.start(&context1).await.unwrap();
        });
        tokio::spawn(async move {
            swarm2.start(&context2).await.unwrap();
        });
        tokio::spawn(async move {
            swarm3.start(&context3).await.unwrap();
        });

        // The swarms are discovering themselves via mDNS, so we need to give
        // them a bit of time to connect.
        tokio::time::sleep(Duration::from_secs(1)).await;

        // Let's generate some messages for signer 3 to try to send to signer 1.
        let number_of_messages = 10;
        let mut signed_messages: Vec<Msg> =
            std::iter::repeat_with(|| Msg::random_with_private_key(&mut rng, &key3))
                .take(number_of_messages)
                .collect();
        signed_messages.sort_by_cached_key(|x| x.inner.bitcoin_chain_tip);

        let (broadcast_signer_msg, rx) = tokio::sync::broadcast::channel(20);
        let origin_msg_stream = BroadcastStream::new(rx);

        let (gossip_signer_msg, rx) = tokio::sync::broadcast::channel(20);
        let gossip_msg_stream = BroadcastStream::new(rx);

        let broadcast_messages = signed_messages.clone();
        tokio::spawn(async move {
            for msg in broadcast_messages {
                network3.broadcast(msg).await.expect("Failed to broadcast");
            }
        });

        // Let's make sure that signer 2 is getting the messages as well.
        tokio::spawn(async move {
            loop {
                let message = network2.receive().await.expect("Failed to receive message");
                gossip_signer_msg.send(message).unwrap();
            }
        });

        // Signer 1 let's us know when it receives a message
        tokio::spawn(async move {
            loop {
                let message = network1.receive().await.expect("Failed to receive message");
                broadcast_signer_msg.send(message).unwrap();
            }
        });

        // The swarms have 4-seconds to exchange messages.
        let mut gossiped_messages = gossip_msg_stream
            .take(number_of_messages)
            .take_until(tokio::time::sleep(Duration::from_secs(4)))
            .collect::<Vec<_>>()
            .await
            .into_iter()
            .collect::<Result<Vec<_>, _>>()
            .unwrap();

        let mut received_messages = origin_msg_stream
            .take(number_of_messages)
            .take_until(tokio::time::sleep(Duration::from_secs(4)))
            .collect::<Vec<_>>()
            .await
            .into_iter()
            .collect::<Result<Vec<_>, _>>()
            .unwrap();

        gossiped_messages.sort_by_cached_key(|x| x.inner.bitcoin_chain_tip);
        received_messages.sort_by_cached_key(|x| x.inner.bitcoin_chain_tip);

        assert_eq!(received_messages, signed_messages);
        assert_eq!(gossiped_messages, signed_messages);
    }

    #[test(tokio::test)]
    async fn signers_check_source_peer_ids() {
        clear_env();

        let mut rng = rand::rngs::OsRng;
        let key1 = PrivateKey::new(&mut rng);
        let key2 = PrivateKey::new(&mut rng);
        let key3 = PrivateKey::new(&mut rng);

        let context1 = TestContext::builder()
            .with_in_memory_storage()
            .with_mocked_clients()
            .modify_settings(|settings| {
                settings.signer.private_key = key1;
            })
            .build();
        let context2 = TestContext::builder()
            .with_in_memory_storage()
            .with_mocked_clients()
            .modify_settings(|settings| {
                settings.signer.private_key = key2;
            })
            .build();
        let context3 = TestContext::builder()
            .with_in_memory_storage()
            .with_mocked_clients()
            .modify_settings(|settings| {
                settings.signer.private_key = key3;
            })
            .build();

        let current_signer_set1 = context1.state().current_signer_set();
        let current_signer_set2 = context2.state().current_signer_set();
        let current_signer_set3 = context3.state().current_signer_set();

        // The first signer does not have signer 3 in it's signer set.
        current_signer_set1.add_signer(PublicKey::from_private_key(&key1));
        current_signer_set1.add_signer(PublicKey::from_private_key(&key2));

        for key in [key1, key2, key3] {
            current_signer_set2.add_signer(PublicKey::from_private_key(&key));
            current_signer_set3.add_signer(PublicKey::from_private_key(&key));
        }

        let mut swarm1 = SignerSwarmBuilder::new(&key1, true)
            .add_listen_endpoint("/ip4/0.0.0.0/tcp/25001".parse().unwrap())
            .add_seed_addr("/ip4/0.0.0.0/tcp/25002".parse().unwrap())
            .build()
            .expect("Failed to build swarm 1");

        let mut swarm2 = SignerSwarmBuilder::new(&key2, true)
            .add_listen_endpoint("/ip4/0.0.0.0/tcp/25002".parse().unwrap())
            .add_seed_addr("/ip4/0.0.0.0/tcp/25001".parse().unwrap())
            .add_seed_addr("/ip4/0.0.0.0/tcp/25003".parse().unwrap())
            .build()
            .expect("Failed to build swarm 2");

        let mut swarm3 = SignerSwarmBuilder::new(&key3, true)
            .add_listen_endpoint("/ip4/0.0.0.0/tcp/25003".parse().unwrap())
            .add_seed_addr("/ip4/0.0.0.0/tcp/25002".parse().unwrap())
            .build()
            .expect("Failed to build swarm 3");

        let mut network1 = P2PNetwork::new(&context1);
        let mut network2 = P2PNetwork::new(&context2);
        let mut network3 = P2PNetwork::new(&context3);

        // Start three swarms.
        tokio::spawn(async move {
            swarm1.start(&context1).await.unwrap();
        });
        tokio::spawn(async move {
            swarm2.start(&context2).await.unwrap();
        });
        tokio::spawn(async move {
            swarm3.start(&context3).await.unwrap();
        });

        // The swarms are discovering themselves via mDNS, so we need to give
        // them a bit of time to connect.
        tokio::time::sleep(Duration::from_secs(1)).await;

        // Let's generate some messages for signer 3 to try to send to signer 1.
        let number_of_messages = 10;
        let mut signed_messages: Vec<Msg> =
            std::iter::repeat_with(|| Msg::random_with_private_key(&mut rng, &key3))
                .take(number_of_messages)
                .collect();
        signed_messages.sort_by_cached_key(|x| x.inner.bitcoin_chain_tip);

        let (origin_signer_msg, rx) = tokio::sync::broadcast::channel(20);
        let origin_msg_stream = BroadcastStream::new(rx);

        let (gossip_signer_msg, rx) = tokio::sync::broadcast::channel(20);
        let gossip_msg_stream = BroadcastStream::new(rx);

        // Okay let's have signer 3 broadcast the messages.
        let broadcast_messages = signed_messages.clone();
        tokio::spawn(async move {
            for msg in broadcast_messages {
                network3.broadcast(msg).await.expect("Failed to broadcast");
            }
        });

        // Let's make sure that signer 2 is getting the messages as well.
        tokio::spawn(async move {
            loop {
                let message = network2.receive().await.expect("Failed to receive message");
                gossip_signer_msg.send(message).unwrap();
            }
        });

        // Signer 1 shouldn't receive anything, but let's set him up to
        // try.
        tokio::spawn(async move {
            loop {
                let message = network1.receive().await.expect("Failed to receive message");
                origin_signer_msg.send(message).unwrap();
            }
        });

        // This is the connected signer, signer 2, it should receive all
        // messages pretty quicky.
        let mut gossiped_messages = gossip_msg_stream
            .take(number_of_messages)
            .take_until(tokio::time::sleep(Duration::from_secs(4)))
            .collect::<Vec<_>>()
            .await
            .into_iter()
            .collect::<Result<Vec<_>, _>>()
            .unwrap();

        // This is for signer 1, who does not have signer 3 in it's signer
        // set. It should not get any messages in receive(). To check the
        // expected behavior we wait for our first message, but not for too
        // long, life is short.
        let received_messages = origin_msg_stream
            .take(1)
            .take_until(tokio::time::sleep(Duration::from_secs(4)))
            .collect::<Vec<_>>()
            .await;

        // Messages from signer 3 should not be propogated to signer 1,
        // since it is not in that signer's signing set.
        assert!(received_messages.is_empty());

        // Now let's check that the gossipped messages are received and
        // accepted by signer 2.
        gossiped_messages.sort_by_cached_key(|x| x.inner.bitcoin_chain_tip);
        assert_eq!(gossiped_messages, signed_messages);
    }
}<|MERGE_RESOLUTION|>--- conflicted
+++ resolved
@@ -100,42 +100,6 @@
             }
         }
     }
-<<<<<<< HEAD
-
-    fn receiver_stream(&self) -> BroadcastStream<SignerSignal> {
-        let (sender, receiver) = tokio::sync::broadcast::channel(1_000_000);
-        let mut rx = self.signal_rx.resubscribe();
-
-        tokio::spawn(async move {
-            loop {
-                match rx.recv().await {
-                    Ok(
-                        msg @ SignerSignal::Event(SignerEvent::P2P(P2PEvent::MessageReceived(_))),
-                    ) => {
-                        // Because there could only be one receiver, an error from
-                        // Sender::send means the channel is closed and cannot be
-                        // re-opened. So we bail on these errors too.
-                        if sender.send(msg).is_err() {
-                            break;
-                        }
-                    }
-                    // The receiver has been dropped. This is normal
-                    // behavior so nothing to worry about
-                    Err(RecvError::Closed) => break,
-                    // If we are lagging in the stream, we could always
-                    // catch up, we'll just have lost messages.
-                    Err(error @ RecvError::Lagged(_)) => {
-                        tracing::warn!(%error, "stream lagging behing")
-                    }
-                    _ => continue,
-                }
-            }
-            tracing::warn!("the instance stream is closed or lagging, bailing");
-        });
-        BroadcastStream::new(receiver)
-    }
-=======
->>>>>>> 7998f4da
 }
 
 #[cfg(test)]
