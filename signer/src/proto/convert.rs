--- conflicted
+++ resolved
@@ -1463,16 +1463,9 @@
             Payload::BitcoinPreSignRequest(inner) => {
                 proto::signer_message::Payload::BitcoinPreSignRequest(inner.into())
             }
-<<<<<<< HEAD
-=======
             Payload::BitcoinPreSignAck(inner) => {
                 proto::signer_message::Payload::BitcoinPreSignAck(inner.into())
             }
-        };
-        proto::SignerMessage {
-            bitcoin_chain_tip: Some(value.bitcoin_chain_tip.into()),
-            payload: Some(payload),
->>>>>>> 582788cc
         }
     }
 }
