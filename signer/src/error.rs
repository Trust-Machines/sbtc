//! Top-level error type for the signer
use std::borrow::Cow;

use blockstack_lib::types::chainstate::StacksBlockId;

use crate::{codec, ecdsa, network};

/// Top-level signer error
#[derive(Debug, thiserror::Error)]
pub enum Error {
    /// Error when breaking out the ZeroMQ message into three parts.
    #[error("bitcoin messages should have a three part layout, received {0} parts")]
    BitcoinCoreZmqMessageLayout(usize),

    /// Happens when the bitcoin block hash in the ZeroMQ message is not 32
    /// bytes.
    #[error("block hashes should be 32 bytes, but we received {0} bytes")]
    BitcoinCoreZmqBlockHash(usize),

    /// Happens when the ZeroMQ sequence number is not 4 bytes.
    #[error("sequence numbers should be 4 bytes, but we received {0} bytes")]
    BitcoinCoreZmqSequenceNumber(usize),

    /// The given message type is unsupported. We attempt to parse what the
    /// topic is but that might fail as well.
    #[error("the message topic {0:?} is unsupported")]
    BitcoinCoreZmqUnsupported(Result<String, std::str::Utf8Error>),

    /// This is for when bitcoin::Transaction::consensus_encode fails. It
    /// should never happen.
    #[error("could not serialize bitcoin transaction into bytes.")]
    BitcoinEncodeTransaction(#[source] bitcoin::io::Error),

    /// Invalid amount
    #[error("the change amounts for the transaction is negative: {0}")]
    InvalidAmount(i64),

    /// Old fee estimate
    #[error("got an old fee estimate")]
    OldFeeEstimate,

    /// No good fee estimate
    #[error("failed to get fee estimates from all fee estimate sources")]
    NoGoodFeeEstimates,

    /// Parsing the Hex Error
    #[error("could not parse the Hex string to a StacksBlockId: {0}, original: {1}")]
    ParseStacksBlockId(#[source] blockstack_lib::util::HexError, String),

    /// Thrown when doing [`i64::try_from`] or [`i32::try_from`] before
    /// inserting a value into the database. This only happens if the value
    /// is creater than MAX for the signed type.
    #[error("could not convert integer type to the signed version for storing in postgres {0}")]
    ConversionDatabaseInt(#[source] std::num::TryFromIntError),

    /// Parsing the Hex Error
    #[error("could not decode the bitcoin block: {0}")]
    DecodeBitcoinBlock(#[source] bitcoin::consensus::encode::Error),

    /// Parsing the Hex Error
    #[error("could not decode the Nakamoto block with ID: {1}; {0}")]
    DecodeNakamotoBlock(#[source] blockstack_lib::codec::Error, StacksBlockId),

    /// Thrown when parsing a Nakamoto block within a given tenure.
    #[error("could not decode Nakamoto block from tenure with block: {1}; {0}")]
    DecodeNakamotoTenure(#[source] blockstack_lib::codec::Error, StacksBlockId),

    /// An error when serializing an object to JSON
    #[error("{0}")]
    JsonSerialize(#[source] serde_json::Error),

    /// Could not parse the path part of a URL
    #[error("failed to construct a valid URL from {1} and {2}: {0}")]
    PathJoin(#[source] url::ParseError, url::Url, Cow<'static, str>),

    /// This occurs when combining many public keys would result in a
    /// "public key" that is the point at infinity.
    #[error("{0}")]
    InvalidAggregateKey(#[source] secp256k1::Error),

    /// This occurs when converting a byte slice to our internal public key
    /// type, which is a thin wrapper around the secp256k1::PublicKey.
    #[error("{0}")]
    InvalidPublicKey(#[source] secp256k1::Error),

    /// This happens when we tweak our public key by a scalar, and the
    /// result is an invalid public key. I think It is very unlikely that
    /// we will see this one by chance, since the probability that this
    /// happens is something like: 1 / (2^256 - 2^32^ - 977), where the
    /// denominator is the order of the secp256k1 curve. This is because
    /// for a given public key, the there is only one tweak that will lead
    /// to an invalid public key.
    #[error("invalid tweak? seriously? {0}")]
    InvalidPublicKeyTweak(#[source] secp256k1::Error),

    /// This occurs when converting a byte slice to our internal public key
    /// type, which is a thin wrapper around the secp256k1::SecretKey.
    #[error("{0}")]
    InvalidPrivateKey(#[source] secp256k1::Error),

    /// This occurs when converting a byte slice to a [`PrivateKey`](crate::keys::PrivateKey)
    /// and the length of the byte slice is not 32.
    #[error("invalid private key length={0}, expected 32.")]
    InvalidPrivateKeyLength(usize),

    /// This happens when we attempt to convert a `[u8; 65]` into a
    /// recoverable EDCSA signature.
    #[error("could not recover the public key from the signature: {0}")]
    InvalidRecoverableSignatureBytes(#[source] secp256k1::Error),

    /// This happens when we attempt to recover a public key from a
    /// recoverable EDCSA signature.
    #[error("could not recover the public key from the signature: {0}, digest: {1}")]
    InvalidRecoverableSignature(#[source] secp256k1::Error, secp256k1::Message),

    /// This is thrown when we attempt to create a wallet with:
    /// 1. No public keys.
    /// 2. No required signatures.
    /// 3. The number of required signatures exceeding the number of public
    ///    keys.
    /// 4. The number of public keys exceeds the MAX_KEYS constant.
    #[error("invalid wallet definition, signatures required: {0}, number of keys: {1}")]
    InvalidWalletDefinition(u16, usize),

    /// This is thrown when failing to parse a hex string into an integer.
    #[error("could not parse the hex string into an integer")]
    ParseHexInt(#[source] std::num::ParseIntError),

    /// This is thrown when failing to parse a hex string into bytes.
    #[error("could not decode the hex string into bytes: {0}")]
    DecodeHexBytes(#[source] hex::FromHexError),

    /// Reqwest error
    #[error(transparent)]
    Reqwest(#[from] reqwest::Error),

    /// Error when reading the signer config.toml
    #[error("failed to read the signers config file: {0}")]
    SignerConfig(#[source] config::ConfigError),

    /// An error when querying the signer's database.
    #[error("received an error when attempting to query the database: {0}")]
    SqlxQuery(#[source] sqlx::Error),

    /// An error when attempting to generically decode bytes using the
    /// trait implementation.
    #[error("got an error wen attempting to call StacksMessageCodec::consensus_deserialize {0}")]
    StacksCodec(#[source] blockstack_lib::codec::Error),

    /// An error for the case where we cannot create a multi-sig
    /// StacksAddress using given public keys.
    #[error("could not create a StacksAddress from the public keys: threshold {0}, keys {1}")]
    StacksMultiSig(u16, usize),

    /// Error when reading the stacks API part of the config.toml
    #[error("failed to parse the stacks.api portion of the config: {0}")]
    StacksApiConfig(#[source] config::ConfigError),

    /// Could not make a successful request to the stacks API.
    #[error("received a non success status code response from a stacks node: {0}")]
    StacksNodeResponse(#[source] reqwest::Error),

    /// Could not make a successful request to the Stacks node.
    #[error("failed to make a request to the stacks Node: {0}")]
    StacksNodeRequest(#[source] reqwest::Error),

    /// Reqwest error
    #[error("response from stacks node did not conform to the expected schema: {0}")]
    UnexpectedStacksResponse(#[source] reqwest::Error),

    /// Taproot error
    #[error("an error occurred when constructing the taproot signing digest: {0}")]
    Taproot(#[from] bitcoin::sighash::TaprootError),

    /// Key error
    #[error("key error: {0}")]
    KeyError(#[from] p256k1::keys::Error),

    /// Missing block
    #[error("missing block")]
    MissingBlock,

    /// Missing dkg shares
    #[error("missing dkg shares")]
    MissingDkgShares,

    /// Missing public key
    #[error("missing public key")]
    MissingPublicKey,

    /// Missing state machine
    #[error("missing state machine")]
    MissingStateMachine,

    /// Missing key rotation
    #[error("missing key rotation")]
    MissingKeyRotation,

<<<<<<< HEAD
    /// Missing signer utxo
    #[error("missing signer utxo")]
    MissingSignerUtxo,

=======
>>>>>>> 1989f507
    /// Invalid signature
    #[error("invalid signature")]
    InvalidSignature,

    /// Slice conversion error
    #[error("slice conversion failed: {0}")]
    SliceConversion(#[source] bitcoin::hashes::FromSliceError),

    /// ECDSA error
    #[error("ECDSA error: {0}")]
    Ecdsa(#[from] ecdsa::Error),

    /// Codec error
    #[error("codec error: {0}")]
    Codec(#[source] codec::Error),

    /// In-memory network error
    #[error("in-memory network error: {0}")]
    InMemoryNetwork(#[from] network::in_memory::Error),

    /// GRPC relay network error
    #[error("GRPC relay network error: {0}")]
    GrpcRelayNetworkError(#[from] network::grpc_relay::RelayError),

    /// Type conversion error
    #[error("type conversion error")]
    TypeConversion,

    /// Encryption error
    #[error("encryption error")]
    Encryption,

    /// Invalid configuration
    #[error("invalid configuration")]
    InvalidConfiguration,

    /// Observer dropped
    #[error("observer dropped")]
    ObserverDropped,

    /// Thrown when the recoverable signature has a public key that is
    /// unexpected.
    #[error("unexpected public key from signature. key {0}; digest: {1}")]
    UnknownPublicKey(crate::keys::PublicKey, secp256k1::Message),

    /// WSTS error.
    #[error("WSTS error: {0}")]
    Wsts(#[source] wsts::state_machine::signer::Error),

    /// WSTS coordinator error.
    #[error("WSTS coordinator error: {0}")]
    WstsCoordinator(#[source] Box<wsts::state_machine::coordinator::Error>),

    /// No chain tip found.
    #[error("no bitcoin chain tip")]
    NoChainTip,

    /// Bitcoin address parse error
    #[error("bitcoin address parse error")]
    BitcoinAddressParse(#[source] bitcoin::address::ParseError),

    /// Parsing address failed
    #[error("failed to parse address")]
    ParseAddress(#[source] bitcoin::address::ParseError),

    /// Could not connect to bitcoin-core with a zeromq subscription
    /// socket.
    #[error("{0}")]
    ZmqConnect(#[source] zeromq::ZmqError),

    /// Error when receiving a message from to bitcoin-core over zeromq.
    #[error("{0}")]
    ZmqReceive(#[source] zeromq::ZmqError),

    /// Could not subscribe to bitcoin-core with a zeromq subscription
    /// socket.
    #[error("{0}")]
    ZmqSubscribe(#[source] zeromq::ZmqError),
}

impl From<std::convert::Infallible> for Error {
    fn from(value: std::convert::Infallible) -> Self {
        match value {}
    }
}<|MERGE_RESOLUTION|>--- conflicted
+++ resolved
@@ -196,13 +196,10 @@
     #[error("missing key rotation")]
     MissingKeyRotation,
 
-<<<<<<< HEAD
     /// Missing signer utxo
     #[error("missing signer utxo")]
     MissingSignerUtxo,
 
-=======
->>>>>>> 1989f507
     /// Invalid signature
     #[error("invalid signature")]
     InvalidSignature,
