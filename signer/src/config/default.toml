# TODO(715): Provide sane/safe configuration defaults. Re-review all of them!
# TODO(429): Add documentation for all configuration parameters.

# !! ==============================================================================
# !! Blocklist Client Configuration
# !! ==============================================================================
# You may specify a blocklist client url. If one is not specified, then
# deposit or withdrawal requests are always accepted.
#
# Format: "http(s)://<host>:<port>"
# Default: <none>
# Required: false
# Environment: SIGNER_BLOCKLIST_CLIENT__ENDPOINT
# [blocklist_client]
# endpoint = "http://127.0.0.1:8080"

# !! ==============================================================================
# !! Emily API Configuration
# !! ==============================================================================
[emily]
# The endpoint(s) of the Emily API server to connect to.
#
# You may specify multiple Emily API servers if you have them. They will be
# tried round-robin until one succeeds.
#
# Format: ["http(s)://[api-key@]<host>:<port>", ..]
# Default: <none>
# Required: true
# Environment: SIGNER_EMILY__ENDPOINTS
# Environment Example: '"https://1234567890abcdef@api.emilyexample.com",..'
endpoints = [
    "http://localhost:3031",
]

# !! ==============================================================================
# !! Bitcoin Core Configuration
# !! ==============================================================================
[bitcoin]
# The URI(s) of the Bitcoin Core RPC server(s) to connect to.
#
# You may specify multiple Bitcoin Core RPC servers if you have them. They will
# be randomly tried until one succeeds.
#
# Format: ["http://<user>:<pass>@<host>:<port>", ..]
# Default: <none>
# Required: true
# Environment: SIGNER_BITCOIN__RPC_ENDPOINTS
# Environment Example: http://user:pass@seed-1:4122,http://foo:bar@seed-2:4122
rpc_endpoints = [
    "http://devnet:devnet@localhost:18443",
]

# The URI(s) of the Bitcoin Core ZMQ block hash stream(s) to connect to.
#
# You may optionally specify multiple endpoints if you have them. They will be
# tried in order until one succeeds, and it will attempt failover to the next
# endpoint if the connection is lost.
#
# Format: ["tcp://<host>:<port>", ..]
# Default: <none>
# Required: true
# Environment: SIGNER_BITCOIN__BLOCK_HASH_STREAM_ENDPOINTS
# Environment Example: tcp://10.0.0.1:28332,tcp://10.0.0.2:28332
block_hash_stream_endpoints = [
    "tcp://localhost:28332"
]

# !! ==============================================================================
# !! Stacks Node Configuration
# !! ==============================================================================
[stacks]
# The RPC URL(s) of the Stacks node(s) to connect to. At least one must be
# provided. If multiple nodes are provided they will be tried in order when
# making requests.
endpoints = ["http://localhost:20443"]

<<<<<<< HEAD
# If specified, the sBTC signer will use this value as the Nakamoto start height
# (in Bitcoin block height). Otherwise, it will use information provided by the
# Stacks node.
#
# Default: <none>
# Required: false
# Environment: SIGNER_STACKS__NAKAMOTO_START_HEIGHT
#
# nakamoto_start_height = 31

=======
>>>>>>> 99c875eb
# !! ==============================================================================
# !! Signer Configuration
# !! ==============================================================================
[signer]
# The private key associated with the signer. This is used to generate the
# signers associated public key and sign messages to other signers.
#
# This may be either in 32- or 33-byte format. If you generated the key using
# `stacks-cli` or other ecosystem tools, it is likely that the key is in 33-byte
# format which includes a stacks-proprietary suffix byte. The sBTC signer doesn't
# make use of this byte and it will be trimmed automatically if provided.
#
# Format: "<hex-encoded-private-key>" (64 or 66 hex-characters)
# Required: true
# Environment: SIGNER_SIGNER__PRIVATE_KEY
# TODO(715): Remove default value.
private_key = "41634762d89dfa09133a4a8e9c1378d0161d29cd0a9433b51f1e3d32947a73dc"

# Specifies which network to use when constructing and sending transactions
# on stacks and bitcoin. This cooresponds to the `chain` flag in the
# bitcoin.conf file of the connected bitcoin-core node, and the
# `burnchain.mode` flag int he config.toml of the connected stacks-core
# node.
#
# Required: true
# Possible values: mainnet, testnet, regtest
# Environment: SIGNER_SIGNER__NETWORK
# TODO(715): Change to mainnet.
network = "regtest"

# The address that deployed the sbtc smart contracts.
#
# Required: true
# TODO(715): Change after SCs have been deployed.
deployer = "SN3R84XZYA63QS28932XQF3G1J8R9PC3W76P9CSQS"

# The signer database endpoint (pgsql connection string)
#
# Required: true
# Environment: SIGNER_SIGNER__DB_ENDPOINT
db_endpoint = "postgresql://postgres:postgres@localhost:5432/signer"

# A complete list of (compressed) public keys for known bootstrap signer
# peers who are approved to be in the sBTC signer set.
#
# Required: true Environment: SIGNER_SIGNER__BOOTSTRAP_SIGNING_SET
# TODO(715): Change after initial signing set has been determined.
bootstrap_signing_set = [
    "035249137286c077ccee65ecc43e724b9b9e5a588e3d7f51e3b62f9624c2a49e46",
    "031a4d9f4903da97498945a4e01a5023a1d53bc96ad670bfe03adf8a06c52e6380",
    "02007311430123d4cad97f4f7e86e023b28143130a18099ecf094d36fef0f6135c",
]

# The number of signatures required for signing Stacks transactions when
# using the multi-sig wallet formed from the public keys in the
# `bootstrap_signing_set`. Must be strictly positive.
# 
# Required: true Environment: SIGNER_SIGNER__BOOTSTRAP_SIGNATURES_REQUIRED
# TODO(715): Change as specified by sBTC SIP.
bootstrap_signatures_required = 2

# Seconds to wait before processing a new Bitcoin block.
# Required: true Environment: SIGNER_SIGNER__BITCOIN_PROCESSING_DELAY
# TODO(715): Add default delay (15 seconds? see #701)
bitcoin_processing_delay = 0

# The number of blocks back the block observer should look for unprocessed
# blocks before proceeding.
# Required: true
# Environment: SIGNER_SIGNER__BITCOIN_BLOCK_HORIZON
bitcoin_block_horizon = 1500

# How many bitcoin blocks back from the chain tip the signer will look for
# requests. Must be strictly positive.
#
# Required: false
# Environment: SIGNER_SIGNER__CONTEXT_WINDOW
context_window = 1000

# The maximum amount of time, in seconds, a signing round will take before
# the coordinator will time out and return an error. This value must be
# strictly positive.
#
# Required: false
# Environment: SIGNER_SIGNER__SIGNER_ROUND_MAX_DURATION
signer_round_max_duration = 30

# The maximum amount of time, in seconds, a coordinator will wait for
# pre-sign ACKs before timing out. Must be strictly
# positive.
#
# Required: false
# Environment: SIGNER_SIGNER__BITCOIN_PRESIGN_REQUEST_MAX_DURATION
bitcoin_presign_request_max_duration = 30

# The maximum amount of time, in seconds, for a distributed key generation
# round before the coordinator will time out and return an error. Must be
# strictly positive.
#
# Required: false
# Environment: SIGNER_SIGNER__DKG_MAX_DURATION
dkg_max_duration = 120

# The amount of time, in seconds, the signer should pause for after
# receiving a DKG begin message before relaying to give the other signers.
#
# Required: false
# Environment: SIGNER_SIGNER__DKG_BEGIN_PAUSE
# dkg_begin_pause = 10

# !! ==============================================================================
# !! Stacks Event Observer Configuration
# !!
# !! The event observer listens for events on the Stacks blockchain. The listen 
# !! address must be reachable by your Stacks node, and must be configured in the 
# !! node's `event_observer` configuration section.
# !!
# !! Note that the event observer endpoint _does not_ support TLS and is served 
# !! over HTTP.
# !! ==============================================================================
[signer.event_observer]
# The network interface (ip address) and port to bind the event observer server to.
# 
# Format: "<ip>:<port>"
# Required: true
# Environment: SIGNER_SIGNER__EVENT_OBSERVER__BIND
bind = "0.0.0.0:8801"

# !! ==============================================================================
# !! Signer P2P Networking Configuration
# !! ==============================================================================
[signer.p2p]
# List of seed nodes to connect to bootstrap the network.
#
# If specified, these nodes will be used to discover other nodes on the network.
# If not specified or if none of the specified seeds could be reached, the node
# will attempt to discover other nodes using StackerDB.
#
# See the `listen_on` parameter for available protocols.
#
# Format: ["<protocol>:<ip>:<port>", "<protocol>:<ip>:<port>", ...]
# Required: false
# Environment: SIGNER_SIGNER__P2P__SEEDS
# Environment Example: tcp://seed-1:4122,tcp://seed-2:4122
# TODO(429): Add well-known seed nodes
# TODO(715): Add well-known seed nodes
seeds = []

# The local network interface(s) and port(s) to listen on. 
#
# You may specify multiple interfaces and ports by adding additional entries to 
# the list. Entries can be addressed by any of IPv4 address, IPv6 address or 
# hostname. Note that not all networks have IPv6 enabled, so it is recommended 
# to provide an IPv4 address as well.
#
# Specifying a port of `0` will cause the server to bind to a random port, 
# and an IP of `0.0.0.0` will cause the server to listen on all available
# interfaces.
#
# Available protocols:
# - tcp: Standard TCP socket connections.
# - quick-v1: QUIC over UDP. This protocol is faster and uses less bandwidth,
#       but may not be supported by all nodes' networks. Nodes will always
#       attempt QUIC connections first, and fall back to TCP if it fails.
#       If UDP is blocked on your network then you should not specify a QUIC
#       listener (as it will never be reachable).
#       More information: https://en.wikipedia.org/wiki/QUIC
#
# Format: ["<protocol>:<ip>[:port]", ...]
# - If port is omitted then the default port 4122 will be used.
# Default: ["tcp://0.0.0.0:4122", "quic-v1://0.0.0.0:4122"]
# Required: false
# Environment: SIGNER_SIGNER__P2P__LISTEN_ON
listen_on = ["tcp://0.0.0.0:4122", "quic-v1://0.0.0.0:4122"]

# The publicly accessible network endpoint to advertise to other nodes.
#
# If this is not specified then the node will attempt to use other peers on the 
# network to determine its public endpoint. This is the recommended
# configuration for most users.
#
# If your network uses an advanced configuration with separate inbound/outbound
# addresses then you must specify this value with your inbound address and
# configure port-forwarding as auto-discovery will report your outbound address.
#
# Format: ["<protocol>:<ip>:<port>", ...] (see `listen_on` for protocol options)
# Default: <none>
# Required: false
# Environment: SIGNER_SIGNER__P2P__PUBLIC_ENDPOINTS
public_endpoints = []

# Enables/disables mDNS (multicast DNS) discovery. mDNS allows sBTC signers
# running on the same local network to discover each other without explicitly
# providing them as seed nodes.
#
# Default: false
# Required: false
# Environment: SIGNER_SIGNER__P2P__ENABLE_MDNS
enable_mdns = true<|MERGE_RESOLUTION|>--- conflicted
+++ resolved
@@ -74,19 +74,6 @@
 # making requests.
 endpoints = ["http://localhost:20443"]
 
-<<<<<<< HEAD
-# If specified, the sBTC signer will use this value as the Nakamoto start height
-# (in Bitcoin block height). Otherwise, it will use information provided by the
-# Stacks node.
-#
-# Default: <none>
-# Required: false
-# Environment: SIGNER_STACKS__NAKAMOTO_START_HEIGHT
-#
-# nakamoto_start_height = 31
-
-=======
->>>>>>> 99c875eb
 # !! ==============================================================================
 # !! Signer Configuration
 # !! ==============================================================================
