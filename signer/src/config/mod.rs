//! Configuration management for the signer
use config::{Config, ConfigError, Environment, File};
use libp2p::Multiaddr;
use serde::Deserialize;
use stacks_common::types::chainstate::StacksAddress;
use std::path::Path;
use url::Url;

use crate::keys::PrivateKey;
use error::SignerConfigError;
use serialization::{
    p2p_multiaddr_deserializer_vec, parse_stacks_address, private_key_deserializer,
    url_deserializer_single, url_deserializer_vec,
};

mod error;
mod serialization;

/// Trait for validating configuration values.
trait Validatable {
    /// Validate the configuration values.
    fn validate(&self, cfg: &Settings) -> Result<(), ConfigError>;
}

#[derive(serde::Deserialize, Debug, Clone, Copy, PartialEq, Eq)]
#[cfg_attr(any(test, feature = "testing"), derive(serde::Serialize))]
#[serde(rename_all = "lowercase")]
/// The Stacks and Bitcoin networks to use.
pub enum NetworkKind {
    /// The mainnet network
    Mainnet,
    /// The testnet network
    Testnet,
    /// The regtest network. This is equivalent to Testnet when
    /// constructing Stacks addresses and transactions.
    Regtest,
}

impl From<NetworkKind> for bitcoin::NetworkKind {
    fn from(value: NetworkKind) -> Self {
        match value {
            NetworkKind::Mainnet => bitcoin::NetworkKind::Main,
            _ => bitcoin::NetworkKind::Test,
        }
    }
}

impl From<NetworkKind> for bitcoin::KnownHrp {
    fn from(value: NetworkKind) -> Self {
        match value {
            NetworkKind::Mainnet => bitcoin::KnownHrp::Mainnet,
            NetworkKind::Testnet => bitcoin::KnownHrp::Testnets,
            NetworkKind::Regtest => bitcoin::KnownHrp::Regtest,
        }
    }
}

impl From<NetworkKind> for bitcoin::Network {
    fn from(network: NetworkKind) -> Self {
        match network {
            NetworkKind::Mainnet => bitcoin::Network::Bitcoin,
            NetworkKind::Testnet => bitcoin::Network::Testnet,
            NetworkKind::Regtest => bitcoin::Network::Regtest,
        }
    }
}

impl NetworkKind {
    /// Returns whether the network variant is Mainnet.
    pub fn is_mainnet(&self) -> bool {
        self == &NetworkKind::Mainnet
    }
}

/// Top-level configuration for the signer
#[derive(Deserialize, Clone, Debug)]
pub struct Settings {
    /// Blocklist client specific config
    pub blocklist_client: BlocklistClientConfig,
    /// Electrum notifier specific config
    pub block_notifier: BlockNotifierConfig,
    /// Signer-specific configuration
    pub signer: SignerConfig,
    /// Bitcoin core configuration
    pub bitcoin: BitcoinConfig,
    /// Stacks configuration
    pub stacks: StacksConfig,
}

/// Configuration used for the [`BitcoinCoreClient`](sbtc::rpc::BitcoinCoreClient).
#[derive(Deserialize, Clone, Debug)]
pub struct BitcoinConfig {
    /// Bitcoin RPC endpoints.
    #[serde(deserialize_with = "url_deserializer_vec")]
    pub rpc_endpoints: Vec<url::Url>,

    /// Bitcoin ZeroMQ block-hash stream endpoint.
    #[serde(deserialize_with = "url_deserializer_vec")]
    pub block_hash_stream_endpoints: Vec<url::Url>,
}

/// Signer network configuration
#[derive(Deserialize, Clone, Debug)]
pub struct P2PNetworkConfig {
    /// List of seeds for the P2P network. If empty then the signer will
    /// only use peers discovered via StackerDB.
    #[serde(deserialize_with = "p2p_multiaddr_deserializer_vec")]
    pub seeds: Vec<Multiaddr>,
    /// The local network interface(s) to listen on. If empty, then
    /// the signer will use [`DEFAULT_NETWORK_HOST`]:[`DEFAULT_NETWORK_PORT] as
    /// the default and listen on both TCP and QUIC protocols.
    #[serde(deserialize_with = "p2p_multiaddr_deserializer_vec")]
    pub listen_on: Vec<Multiaddr>,
    /// Optionally specifies the public endpoints of the signer. If empty, the
    /// signer will attempt to use peers in the network to discover its own
    /// public endpoint(s).
    #[serde(deserialize_with = "p2p_multiaddr_deserializer_vec")]
    pub public_endpoints: Vec<Multiaddr>,
}

impl Validatable for P2PNetworkConfig {
    fn validate(&self, cfg: &Settings) -> Result<(), ConfigError> {
        if [NetworkKind::Mainnet, NetworkKind::Testnet].contains(&cfg.signer.network)
            && self.seeds.is_empty()
        {
            return Err(ConfigError::Message(
                SignerConfigError::P2PSeedPeerRequired.to_string(),
            ));
        }

        Ok(())
    }
}

/// Blocklist client specific config
#[derive(Deserialize, Clone, Debug)]
pub struct BlocklistClientConfig {
    /// Host of the blocklist client
    pub host: String,
    /// Port of the blocklist client
    pub port: u16,
}

impl Validatable for BlocklistClientConfig {
    fn validate(&self, _: &Settings) -> Result<(), ConfigError> {
        if self.host.is_empty() {
            return Err(ConfigError::Message(
                "[blocklist_client] Host cannot be empty".to_string(),
            ));
        }
        if !(1..=65535).contains(&self.port) {
            return Err(ConfigError::Message(
                "[blocklist_client] Port must be between 1 and 65535".to_string(),
            ));
        }

        Ok(())
    }
}

/// Electrum notifier specific config
#[derive(Deserialize, Clone, Debug)]
pub struct BlockNotifierConfig {
    /// Electrum server address
    pub server: String,
    /// Retry interval in seconds
    pub retry_interval: u64,
    /// Maximum retry attempts
    pub max_retry_attempts: u32,
    /// Interval for pinging the server in seconds
    pub ping_interval: u64,
    /// Interval for subscribing to block headers in seconds
    pub subscribe_interval: u64,
}

impl Validatable for BlockNotifierConfig {
    fn validate(&self, _: &Settings) -> Result<(), ConfigError> {
        if self.server.is_empty() {
            return Err(ConfigError::Message(
                "[block_notifier] Electrum server cannot be empty".to_string(),
            ));
        }

        Ok(())
    }
}

/// Signer-specific configuration
#[derive(Deserialize, Clone, Debug)]
pub struct SignerConfig {
    /// The private key of the signer
    #[serde(deserialize_with = "private_key_deserializer")]
    pub private_key: PrivateKey,
    /// P2P network configuration
    pub p2p: P2PNetworkConfig,
    /// P2P network configuration
    pub network: NetworkKind,
    /// Event observer server configuration
    pub event_observer: EventObserverConfig,
    /// The address of the deployer of the sBTC smart contracts.
    #[serde(deserialize_with = "parse_stacks_address")]
    pub deployer: StacksAddress,
    /// The postgres database endpoint
    #[serde(deserialize_with = "url_deserializer_single")]
    pub db_endpoint: Url,
}

impl Validatable for SignerConfig {
    fn validate(&self, cfg: &Settings) -> Result<(), ConfigError> {
        self.p2p.validate(cfg)?;
        if self.deployer.is_mainnet() != self.network.is_mainnet() {
            let err = SignerConfigError::NetworkDeployerMismatch;
            return Err(ConfigError::Message(err.to_string()));
        }
        // At least perform a simple check to see if the database endpoint is
        // valid for the supported database drivers. We only support PostgreSQL
        // for now. The rest of the URI we delegate to the database driver for
        // validation (which will fail fast on startup).
        if !["postgres", "postgresql"].contains(&self.db_endpoint.scheme()) {
            let err =
                SignerConfigError::UnsupportedDatabaseDriver(self.db_endpoint.scheme().to_string());
            return Err(ConfigError::Message(err.to_string()));
        }
        // db_endpoint note: we don't validate the host because we will never
        // get here; the URL deserializer will fail if the host is empty.
        Ok(())
    }
}

/// Configuration for the Stacks event observer server (hosted within the signer).
#[derive(Debug, Clone, Deserialize)]
pub struct EventObserverConfig {
    /// The address and port to bind the server to.
    pub bind: std::net::SocketAddr,
}

impl Settings {
    /// Initializing the global config first with default values and then with
    /// provided/overwritten environment variables. The explicit separator with
    /// double underscores is needed to correctly parse the nested config structure.
    ///
    /// The environment variables are prefixed with `SIGNER_` and the nested
    /// fields are separated with double underscores. For example, the path
    /// `signer.p2p.listen_on` is parsed as following:
    ///
    /// ```text
    /// SIGNER_SIGNER__P2P__LISTEN_ON
    /// ^^^^^^ ^^^^^^  ^^^  ^^^^^^^^^
    ///    │  ^  │   ^^ │ ^^   │  ^
    ///    │  │  │   │  │ │    │  └ The underscore in the `listen_on` field
    ///    │  │  │   │  │ │    └ The `listen_on` field of the `p2p` object
    ///    │  │  │   │  │ └ separator("__")
    ///    │  │  │   │  └ The `p2p` field of the `signer` object
    ///    │  │  │   └ separator("__")
    ///    │  │  └ The `signer` field of the root object (`Settings`)
    ///    │  └ prefix_separator("_")
    ///    └ with_prefix("SIGNER")
    /// ```
    pub fn new(config_path: Option<impl AsRef<Path>>) -> Result<Self, ConfigError> {
        // To properly parse lists from both environment and config files while
        // using a custom deserializer, we need to specify the list separator,
        // enable try_parsing and specify the keys which should be parsed as lists.
        // If the keys aren't specified, the deserializer will try to parse all
        // Strings as lists which will result in an error.
        let env = Environment::with_prefix("SIGNER")
            .separator("__")
            .list_separator(",")
            .try_parsing(true)
            .with_list_parse_key("signer.p2p.seeds")
            .with_list_parse_key("signer.p2p.listen_on")
            .with_list_parse_key("signer.p2p.public_endpoints")
<<<<<<< HEAD
            .with_list_parse_key("bitcoin.endpoints")
            .with_list_parse_key("stacks.endpoints")
=======
            .with_list_parse_key("bitcoin.rpc_endpoints")
            .with_list_parse_key("bitcoin.block_hash_stream_endpoints")
>>>>>>> 71a23ef4
            .prefix_separator("_");

        let mut cfg_builder = Config::builder();
        if let Some(path) = config_path {
            cfg_builder = cfg_builder.add_source(File::from(path.as_ref()));
        }
        cfg_builder = cfg_builder.add_source(env);

        let cfg = cfg_builder.build()?;

        let settings: Settings = cfg.try_deserialize()?;

        settings.validate()?;

        Ok(settings)
    }

    /// Perform validation on the configuration.
    fn validate(&self) -> Result<(), ConfigError> {
        self.blocklist_client.validate(self)?;
        self.block_notifier.validate(self)?;
        self.signer.validate(self)?;

        Ok(())
    }
}

/// Settings associated with the stacks node that this signer uses for information
#[derive(Debug, Clone, serde::Deserialize)]
pub struct StacksConfig {
    /// The endpoint to use when making requests to a stacks node.
    #[serde(deserialize_with = "url_deserializer_vec")]
    pub endpoints: Vec<url::Url>,
    /// This is the start height of the first EPOCH 3.0 block on the Stacks
    /// blockchain.
    pub nakamoto_start_height: u64,
}

impl Validatable for StacksConfig {
    fn validate(&self, _: &Settings) -> Result<(), ConfigError> {
        if self.endpoints.is_empty() {
            return Err(ConfigError::Message(
                "[stacks] Endpoints cannot be empty".to_string(),
            ));
        }

        if self.nakamoto_start_height == 0 {
            return Err(ConfigError::Message(
                "[stacks] Nakamoto start height must be greater than zero".to_string(),
            ));
        }

        Ok(())
    }
}

#[cfg(test)]
mod tests {
    use std::{net::SocketAddr, str::FromStr};

    use serialization::try_parse_p2p_multiaddr;

    use crate::error::Error;
    use crate::testing::clear_env;

    use super::*;

    /// Helper function to quickly create a URL from a string in tests.
    fn url(s: &str) -> url::Url {
        s.parse().unwrap()
    }

    fn multiaddr(s: &str) -> Multiaddr {
        try_parse_p2p_multiaddr(s).unwrap()
    }

    /// This test checks that the default configuration values are loaded
    /// correctly from the default.toml file. The Stacks settings are excluded
    /// as they are covered by the [`default_config_toml_loads_with_environment`]
    /// test.
    // !! NOTE: This test needs to be updated if the default values in the
    // !! default.toml file are changed.
    #[test]
    fn default_config_toml_loads() {
        clear_env();

        let settings = Settings::new_from_default_config().unwrap();
        assert_eq!(settings.blocklist_client.host, "127.0.0.1");
        assert_eq!(settings.blocklist_client.port, 8080);

        assert_eq!(settings.block_notifier.server, "tcp://localhost:60401");
        assert_eq!(settings.block_notifier.retry_interval, 10);
        assert_eq!(settings.block_notifier.max_retry_attempts, 5);
        assert_eq!(settings.block_notifier.ping_interval, 60);
        assert_eq!(settings.block_notifier.subscribe_interval, 10);

        assert_eq!(
            settings.signer.private_key,
            PrivateKey::from_str(
                "8183dc385a7a1fc8353b9e781ee0859a71e57abea478a5bca679334094f7adb5"
            )
            .unwrap()
        );
        assert_eq!(settings.signer.network, NetworkKind::Regtest);

        assert_eq!(settings.signer.p2p.seeds, vec![]);
        assert_eq!(
            settings.signer.p2p.listen_on,
            vec![
                multiaddr("tcp://0.0.0.0:4122"),
                multiaddr("quic-v1://0.0.0.0:4122")
            ]
        );

        assert_eq!(
            settings.bitcoin.rpc_endpoints,
            vec![url("http://user:pass@localhost:18443")]
        );
        assert_eq!(settings.bitcoin.rpc_endpoints[0].username(), "user");
        assert_eq!(settings.bitcoin.rpc_endpoints[0].password(), Some("pass"));
        assert_eq!(
            settings.signer.event_observer.bind,
            "0.0.0.0:8801".parse::<SocketAddr>().unwrap()
        );
    }

    #[test]
    fn default_config_toml_loads_signer_p2p_config_with_environment() {
        clear_env();

        std::env::set_var(
            "SIGNER_SIGNER__P2P__SEEDS",
            "tcp://seed-1:4122,tcp://seed-2:4122",
        );
        std::env::set_var("SIGNER_SIGNER__P2P__LISTEN_ON", "tcp://1.2.3.4:1234");

        let settings = Settings::new_from_default_config().unwrap();

        assert_eq!(
            settings.signer.p2p.seeds,
            vec![
                multiaddr("tcp://seed-1:4122"),
                multiaddr("tcp://seed-2:4122")
            ]
        );
        assert_eq!(
            settings.signer.p2p.listen_on,
            vec![multiaddr("tcp://1.2.3.4:1234")]
        );
    }

    #[test]
    fn default_config_toml_loads_bitcoin_config_with_environment() {
        clear_env();

        std::env::set_var(
            "SIGNER_BITCOIN__RPC_ENDPOINTS",
            "http://user:pass@localhost:1234,http://foo:bar@localhost:5678",
        );

        std::env::set_var(
            "SIGNER_BITCOIN__BLOCK_HASH_STREAM_ENDPOINTS",
            "tcp://localhost:1234,tcp://localhost:5678",
        );

        let settings = Settings::new_from_default_config().unwrap();

        assert_eq!(settings.bitcoin.rpc_endpoints.len(), 2);
        assert!(settings
            .bitcoin
            .rpc_endpoints
            .contains(&url("http://user:pass@localhost:1234")));
        assert!(settings
            .bitcoin
            .rpc_endpoints
            .contains(&url("http://foo:bar@localhost:5678")));
        assert!(settings
            .bitcoin
            .block_hash_stream_endpoints
            .contains(&url("tcp://localhost:1234")));
        assert!(settings
            .bitcoin
            .block_hash_stream_endpoints
            .contains(&url("tcp://localhost:5678")));
    }

    #[test]
    fn default_config_toml_loads_signer_private_key_config_with_environment() {
        clear_env();

        let new = "a1a6fcf2de80dcde3e0e4251eae8c69adf57b88613b2dcb79332cc325fa439bd";
        std::env::set_var("SIGNER_SIGNER__PRIVATE_KEY", new);

        let settings = Settings::new_from_default_config().unwrap();

        assert_eq!(
            settings.signer.private_key,
            PrivateKey::from_str(new).unwrap()
        );
    }

    #[test]
    fn default_config_toml_loads_signer_network_with_environment() {
        clear_env();

        let new = "testnet";
        // We set the p2p seeds here as we'll otherwise fail p2p seed validation
        // when the network is mainnet or testnet.
        std::env::set_var("SIGNER_SIGNER__P2P__SEEDS", "tcp://seed-1:4122");
        std::env::set_var("SIGNER_SIGNER__NETWORK", new);

        let settings = Settings::new_from_default_config().unwrap();
        assert_eq!(settings.signer.network, NetworkKind::Testnet);

        // We unset the p2p seeds here as they're not required for regtest.
        std::env::set_var("SIGNER_SIGNER__P2P__SEEDS", "");
        let new = "regtest";
        std::env::set_var("SIGNER_SIGNER__NETWORK", new);

        let settings = Settings::new_from_default_config().unwrap();
        assert_eq!(settings.signer.network, NetworkKind::Regtest);
    }

    #[test]
    fn default_config_toml_loads_with_environment() {
        clear_env();

        // The default toml used here specifies http://localhost:20443
        // as the stacks node endpoint.
        let settings = Settings::new_from_default_config().unwrap();
        let host = settings.stacks.endpoints[0].host();
        assert_eq!(host, Some(url::Host::Domain("localhost")));
        assert_eq!(settings.stacks.endpoints[0].port(), Some(20443));

        std::env::set_var(
            "SIGNER_STACKS__ENDPOINTS",
            "http://whatever:1234,http://whateva:4321",
        );

        let settings = Settings::new_from_default_config().unwrap();
        let host = settings.stacks.endpoints[0].host();
        assert_eq!(host, Some(url::Host::Domain("whatever")));
        assert_eq!(settings.stacks.endpoints[0].port(), Some(1234));
        let host = settings.stacks.endpoints[1].host();
        assert_eq!(host, Some(url::Host::Domain("whateva")));
        assert_eq!(settings.stacks.endpoints[1].port(), Some(4321));

        std::env::set_var("SIGNER_STACKS__ENDPOINTS", "http://127.0.0.1:5678");

        let settings = Settings::new_from_default_config().unwrap();
        let ip: std::net::Ipv4Addr = "127.0.0.1".parse().unwrap();
        assert_eq!(
            settings.stacks.endpoints[0].host(),
            Some(url::Host::Ipv4(ip))
        );
        assert_eq!(settings.stacks.endpoints[0].port(), Some(5678));

        std::env::set_var("SIGNER_STACKS__ENDPOINTS", "http://[::1]:9101");

        let settings = Settings::new_from_default_config().unwrap();
        let ip: std::net::Ipv6Addr = "::1".parse().unwrap();
        assert_eq!(
            settings.stacks.endpoints[0].host(),
            Some(url::Host::Ipv6(ip))
        );
        assert_eq!(settings.stacks.endpoints[0].port(), Some(9101));
    }

    #[test]
    fn invalid_private_key_length_returns_correct_error() {
        clear_env();

        std::env::set_var("SIGNER_SIGNER__PRIVATE_KEY", "1234");

        let settings = Settings::new_from_default_config();
        assert!(settings.is_err());
        assert!(matches!(
            settings.unwrap_err(),
            ConfigError::Message(msg) if msg == SignerConfigError::InvalidStacksPrivateKeyLength(4).to_string()
        ));
    }

    #[test]
    fn invalid_private_key_compression_byte_marker_returns_correct_error() {
        clear_env();

        std::env::set_var(
            "SIGNER_SIGNER__PRIVATE_KEY",
            "a1a6fcf2de80dcde3e0e4251eae8c69adf57b88613b2dcb79332cc325fa439bd02",
        );
        let settings = Settings::new_from_default_config();
        assert!(settings.is_err());
        assert!(matches!(
            settings.unwrap_err(),
            ConfigError::Message(msg) if msg == SignerConfigError::InvalidStacksPrivateKeyCompressionByte("02".to_string()).to_string()
        ));
    }

    #[test]
    fn valid_33_byte_private_key_works() {
        clear_env();

        std::env::set_var(
            "SIGNER_SIGNER__PRIVATE_KEY",
            "a1a6fcf2de80dcde3e0e4251eae8c69adf57b88613b2dcb79332cc325fa439bd01",
        );
        let settings = Settings::new_from_default_config();
        assert!(settings.is_ok());
    }

    #[test]
    fn invalid_private_key_hex_returns_correct_error() {
        clear_env();

        std::env::set_var(
            "SIGNER_SIGNER__PRIVATE_KEY",
            "zzzzzzzzzzzzzzzzzzzzzzzzzzzzzzzzzzzzzzzzzzzzzzzzzzzzzzzzzzzzzzzz",
        );
        let hex_err = hex::decode("zz").unwrap_err();

        let settings = Settings::new_from_default_config();
        assert!(settings.is_err());
        assert!(matches!(
            settings.unwrap_err(),
            ConfigError::Message(msg) if msg == Error::DecodeHexBytes(hex_err).to_string()
        ));
    }

    #[test]
    fn invalid_p2p_uri_scheme_returns_correct_error() {
        clear_env();

        std::env::set_var("SIGNER_SIGNER__P2P__SEEDS", "http://seed-1:4122");
        assert!(matches!(
            Settings::new_from_default_config(),
            Err(ConfigError::Message(msg)) if msg == SignerConfigError::InvalidP2PScheme("http".to_string()).to_string()
        ))
    }

    #[test]
    fn missing_p2p_uri_port_returns_correct_error() {
        clear_env();

        std::env::set_var("SIGNER_SIGNER__P2P__SEEDS", "tcp://seed-1");
        assert!(matches!(
            Settings::new_from_default_config(),
            Err(ConfigError::Message(msg)) if msg == SignerConfigError::P2PPortRequired.to_string()
        ))
    }

    #[test]
    fn missing_p2p_uri_host_returns_correct_error() {
        clear_env();

        std::env::set_var("SIGNER_SIGNER__P2P__SEEDS", "tcp://:4122");
        assert!(matches!(
            Settings::new_from_default_config(),
            Err(ConfigError::Message(msg)) if msg == SignerConfigError::InvalidP2PUri(url::ParseError::EmptyHost).to_string()
        ))
    }

    #[test]
    fn p2p_uri_with_username_returns_correct_error() {
        clear_env();

        std::env::set_var("SIGNER_SIGNER__P2P__SEEDS", "tcp://user:@localhost:4122");
        assert!(matches!(
            Settings::new_from_default_config(),
            Err(ConfigError::Message(msg)) if msg == SignerConfigError::P2PUsernameNotSupported("user".to_string()).to_string()
        ))
    }

    #[test]
    fn p2p_uri_with_password_returns_correct_error() {
        clear_env();

        std::env::set_var("SIGNER_SIGNER__P2P__SEEDS", "tcp://:pass@localhost:4122");
        assert!(matches!(
            Settings::new_from_default_config(),
            Err(ConfigError::Message(msg)) if msg == SignerConfigError::P2PPasswordNotSupported("pass".to_string()).to_string()
        ))
    }

    #[test]
    fn p2p_uri_with_query_string_returns_correct_error() {
        clear_env();

        std::env::set_var("SIGNER_SIGNER__P2P__SEEDS", "tcp://localhost:4122?foo=bar");
        assert!(matches!(
            Settings::new_from_default_config(),
            Err(ConfigError::Message(msg)) if msg == SignerConfigError::P2PQueryStringsNotSupported("foo=bar".to_string()).to_string()
        ))
    }

    #[test]
    fn p2p_uri_with_path_returns_correct_error() {
        clear_env();

        std::env::set_var("SIGNER_SIGNER__P2P__SEEDS", "tcp://localhost:4122/hello");
        assert!(matches!(
            Settings::new_from_default_config(),
            Err(ConfigError::Message(msg)) if msg == SignerConfigError::P2PPathsNotSupported("/hello".to_string()).to_string()
        ))
    }

    #[test]
    fn p2p_ip4_uri_works() {
        use libp2p::multiaddr::Protocol;

        clear_env();

        std::env::set_var("SIGNER_SIGNER__P2P__LISTEN_ON", "tcp://0.0.0.0:4122");
        let settings = Settings::new_from_default_config().expect("failed to load default config");

        let actual = settings
            .signer
            .p2p
            .listen_on
            .first()
            .expect("listen_on is empty");
        let expected = Multiaddr::empty()
            .with(Protocol::Ip4(
                "0.0.0.0".parse().expect("failed to parse ipaddr"),
            ))
            .with(Protocol::Tcp(4122));

        assert_eq!(*actual, expected);
    }

    #[test]
    fn p2p_ip6_uri_works() {
        use libp2p::multiaddr::Protocol;

        clear_env();

        std::env::set_var("SIGNER_SIGNER__P2P__LISTEN_ON", "tcp://[ff06::c3]:4122");
        let settings = Settings::new_from_default_config().expect("failed to load default config");

        let actual = settings
            .signer
            .p2p
            .listen_on
            .first()
            .expect("listen_on is empty");
        let expected = Multiaddr::empty()
            .with(Protocol::Ip6(
                "ff06::c3".parse().expect("failed to parse ipaddr"),
            ))
            .with(Protocol::Tcp(4122));

        assert_eq!(*actual, expected);
    }

    #[test_case::test_case(NetworkKind::Mainnet; "mainnet network, testnet deployer")]
    #[test_case::test_case(NetworkKind::Testnet; "testnet network, mainnet deployer")]
    fn network_mismatch_network_of_deployer(network: NetworkKind) {
        clear_env();

        let is_mainnet = network == NetworkKind::Mainnet;
        // The deployer address always has the opposite network kind.
        let address = StacksAddress::burn_address(!is_mainnet);
        std::env::set_var("SIGNER_SIGNER__DEPLOYER", address.to_string());
        // Let's set the network. maybe use strum for this in the future
        let network = match network {
            NetworkKind::Mainnet => "mainnet",
            NetworkKind::Testnet => "testnet",
            NetworkKind::Regtest => "regtest",
        };
        std::env::set_var("SIGNER_SIGNER__NETWORK", network);
        // We need to set at least one seed when deploying to mainnet.
        std::env::set_var("SIGNER_SIGNER__P2P__SEEDS", "tcp://localhost:4122");

        assert!(matches!(
            Settings::new_from_default_config(),
            Err(ConfigError::Message(msg)) if msg == SignerConfigError::NetworkDeployerMismatch.to_string()
        ));
    }

    #[test_case::test_case(NetworkKind::Mainnet; "mainnet")]
    #[test_case::test_case(NetworkKind::Testnet; "testnet")]
    #[test_case::test_case(NetworkKind::Regtest; "regtest")]
    fn network_matches_network_of_deployer(network: NetworkKind) {
        clear_env();

        let is_mainnet = network == NetworkKind::Mainnet;
        // The deployer address always has the opposite network kind.
        let address = StacksAddress::burn_address(is_mainnet);
        std::env::set_var("SIGNER_SIGNER__DEPLOYER", address.to_string());
        // Let's set the network. maybe use strum for this in the future
        let network = match network {
            NetworkKind::Mainnet => "mainnet",
            NetworkKind::Testnet => "testnet",
            NetworkKind::Regtest => "regtest",
        };
        std::env::set_var("SIGNER_SIGNER__NETWORK", network);
        // We need to set at least one seed when deploying to mainnet.
        std::env::set_var("SIGNER_SIGNER__P2P__SEEDS", "tcp://localhost:4122");

        assert!(Settings::new_from_default_config().is_ok());
    }

    #[test]
    fn db_endpoint_postgresql_works() {
        clear_env();

        let driver = "postgresql";
        let endpoint = format!("{driver}://user:pass@localhost:1234/abc123");

        std::env::set_var("SIGNER_SIGNER__DB_ENDPOINT", &endpoint);
        let settings = Settings::new_from_default_config().unwrap();
        assert_eq!(url(&endpoint), settings.signer.db_endpoint);
    }

    #[test]
    fn db_endpoint_invalid_driver_returns_correct_error() {
        clear_env();

        let driver = "somedb";
        let endpoint = format!("{driver}://user:pass@localhost:1234/abc123");

        std::env::set_var("SIGNER_SIGNER__DB_ENDPOINT", &endpoint);
        let settings = Settings::new_from_default_config();
        assert!(settings.is_err());
        assert!(matches!(
            settings.unwrap_err(),
            ConfigError::Message(msg) if msg == SignerConfigError::UnsupportedDatabaseDriver(driver.to_string()).to_string()
        ));
    }
}<|MERGE_RESOLUTION|>--- conflicted
+++ resolved
@@ -269,13 +269,9 @@
             .with_list_parse_key("signer.p2p.seeds")
             .with_list_parse_key("signer.p2p.listen_on")
             .with_list_parse_key("signer.p2p.public_endpoints")
-<<<<<<< HEAD
-            .with_list_parse_key("bitcoin.endpoints")
-            .with_list_parse_key("stacks.endpoints")
-=======
             .with_list_parse_key("bitcoin.rpc_endpoints")
             .with_list_parse_key("bitcoin.block_hash_stream_endpoints")
->>>>>>> 71a23ef4
+            .with_list_parse_key("stacks.endpoints")
             .prefix_separator("_");
 
         let mut cfg_builder = Config::builder();
