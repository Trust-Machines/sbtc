--- conflicted
+++ resolved
@@ -159,11 +159,8 @@
         let network = network::in_memory::Network::new();
         let signer_info = testing::wsts::generate_signer_info(&mut rng, self.num_signers);
         let coordinator_signer_info = &signer_info.first().cloned().unwrap();
-<<<<<<< HEAD
+        let mut network_rx = network.connect();
         let mut signal_rx = self.context.get_signal_receiver();
-=======
-        let mut network_rx = network.connect();
->>>>>>> 0241c7e4
 
         let event_loop_harness = EventLoopHarness::create(
             self.context.clone(),
@@ -230,11 +227,8 @@
         let network = network::in_memory::Network::new();
         let signer_info = testing::wsts::generate_signer_info(&mut rng, self.num_signers);
         let coordinator_signer_info = signer_info.first().cloned().unwrap();
-<<<<<<< HEAD
+        let mut network_rx = network.connect();
         let mut signal_rx = self.context.get_signal_receiver();
-=======
-        let mut network_rx = network.connect();
->>>>>>> 0241c7e4
 
         let event_loop_harness = EventLoopHarness::create(
             self.context.clone(),
