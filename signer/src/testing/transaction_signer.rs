--- conflicted
+++ resolved
@@ -21,10 +21,7 @@
 use bitcoin::hashes::Hash as _;
 use futures::StreamExt as _;
 use rand::SeedableRng as _;
-<<<<<<< HEAD
-=======
 use sha2::Digest as _;
->>>>>>> 1989f507
 
 struct EventLoopHarness<S, Rng> {
     event_loop: EventLoop<S, Rng>,
@@ -43,13 +40,8 @@
     fn create(
         network: network::in_memory::MpmcBroadcaster,
         storage: S,
-<<<<<<< HEAD
-        context_window: usize,
-        signer_private_key: p256k1::scalar::Scalar,
-=======
         context_window: u16,
         signer_private_key: PrivateKey,
->>>>>>> 1989f507
         threshold: u32,
         rng: Rng,
     ) -> Self {
@@ -721,33 +713,18 @@
         .expect("storage error");
 }
 
-<<<<<<< HEAD
-/// This function runs a DKG round for the given signers and
-/// stores the result in the provided stores for all signers.
-async fn run_dkg_and_store_results_for_signers<
-    's: 'r,
-    'r,
-    S: storage::DbRead + storage::DbWrite + 's,
-    Rng: rand::CryptoRng + rand::RngCore,
->(
-=======
 /// This function runs a DKG round for the given signers and stores the
 /// result in the provided stores for all signers.
 async fn run_dkg_and_store_results_for_signers<'s: 'r, 'r, S, Rng>(
->>>>>>> 1989f507
     signer_info: &[testing::wsts::SignerInfo],
     chain_tip: &model::BitcoinBlockHash,
     threshold: u32,
     stores: impl IntoIterator<Item = &'r mut S>,
     rng: &mut Rng,
-<<<<<<< HEAD
-) {
-=======
 ) where
     S: storage::DbRead + storage::DbWrite + 's,
     Rng: rand::CryptoRng + rand::RngCore,
 {
->>>>>>> 1989f507
     let network = network::in_memory::Network::new();
     let mut testing_signer_set =
         testing::wsts::SignerSet::new(signer_info, threshold, || network.connect());
