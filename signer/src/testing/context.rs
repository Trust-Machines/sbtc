//! Test Context implementation

use std::time::Duration;
use std::{ops::Deref, sync::Arc};

use bitcoin::Txid;
use bitcoincore_rpc_json::GetTxOutResult;
use blockstack_lib::chainstate::burn::ConsensusHash;
use blockstack_lib::{
    chainstate::{nakamoto::NakamotoBlock, stacks::StacksTransaction},
    net::api::{
        getcontractsrc::ContractSrcResponse, getinfo::RPCPeerInfoData, getpoxinfo::RPCPoxInfoData,
        getsortition::SortitionInfo, gettenureinfo::RPCGetTenureInfo,
    },
};
use clarity::types::chainstate::{StacksAddress, StacksBlockId};
use tokio::sync::{broadcast, Mutex};
use tokio::time::error::Elapsed;

use crate::bitcoin::GetTransactionFeeResult;
use crate::stacks::api::TenureBlocks;
use crate::stacks::wallet::SignerWallet;
use crate::{
    bitcoin::{
        rpc::GetTxResponse, utxo::UnsignedTransaction, BitcoinInteract, MockBitcoinInteract,
    },
    config::Settings,
    context::{Context, SignerContext, SignerSignal, SignerState, TerminationHandle},
    emily_client::{EmilyInteract, MockEmilyInteract},
    error::Error,
    keys::PublicKey,
    stacks::{
        api::{AccountInfo, FeePriority, MockStacksInteract, StacksInteract, SubmitTxResponse},
        contracts::AsTxPayload,
    },
    storage::{
        in_memory::{SharedStore, Store},
        model::StacksBlock,
        DbRead, DbWrite,
    },
};

/// A [`Context`] which can be used for testing.
///
/// This context is opinionated and uses a shared in-memory store and mocked
/// clients, which can be used to simulate different scenarios.
///
/// This context also provides you raw access to both the inner [`SignerContext`]
/// as well as the different mocked clients, so you can modify their behavior as
/// needed.
#[derive(Clone)]
pub struct TestContext<Storage, Bitcoin, Stacks, Emily> {
    /// The inner [`SignerContext`] which this context wraps.
    pub inner: SignerContext<Storage, Bitcoin, Stacks, Emily>,

    /// The raw inner storage implementation.
    pub storage: Storage,

    /// The raw inner Bitcoin client.
    pub bitcoin_client: Bitcoin,

    /// The raw inner Stacks client.
    pub stacks_client: Stacks,

    /// The raw inner Emily client.
    pub emily_client: Emily,
}

impl<Storage, Bitcoin, Stacks, Emily> TestContext<Storage, Bitcoin, Stacks, Emily>
where
    Storage: DbRead + DbWrite + Clone + Sync + Send + 'static,
    Bitcoin: BitcoinInteract + Clone + Send + Sync + 'static,
    Stacks: StacksInteract + Clone + Send + Sync + 'static,
    Emily: EmilyInteract + Clone + Send + Sync + 'static,
{
    /// Create a new test context.
    pub fn new(
        settings: Settings,
        storage: Storage,
        bitcoin_client: Bitcoin,
        stacks_client: Stacks,
        emily_client: Emily,
    ) -> Self {
        let context = SignerContext::new(
            settings,
            storage.clone(),
            bitcoin_client.clone(),
            stacks_client.clone(),
            emily_client.clone(),
        );

        Self {
            inner: context,
            storage,
            bitcoin_client,
            stacks_client,
            emily_client,
        }
    }

    /// Get an instance of the raw storage implementation.
    pub fn inner_storage(&self) -> Storage {
        self.storage.clone()
    }

    /// Get an instance of the raw inner Bitcoin client.
    pub fn inner_bitcoin_client(&self) -> Bitcoin {
        self.bitcoin_client.clone()
    }

    /// Get an instance of the raw inner Stacks client.
    pub fn inner_stacks_client(&self) -> Stacks {
        self.stacks_client.clone()
    }

    /// Get an instance of the raw inner Emily client.
    pub fn inner_emily_client(&self) -> Emily {
        self.emily_client.clone()
    }

    /// Wait for a specific signal to be received.
    pub async fn wait_for_signal(
        &self,
        timeout: Duration,
        predicate: impl Fn(&SignerSignal) -> bool,
    ) -> Result<(), Elapsed> {
        let mut recv = self.get_signal_receiver();
        tokio::time::timeout(timeout, async {
            loop {
                match recv.try_recv() {
                    Ok(signal) if predicate(&signal) => break,
                    _ => tokio::time::sleep(Duration::from_millis(10)).await,
                }
            }
        })
        .await
    }
}

impl TestContext<(), (), (), ()> {
    /// Returns a builder for creating a new [`TestContext`]. The builder will
    /// be initialized with settings from the default configuration file; use
    /// the [`ContextBuilder::with_settings`] method to override these settings.
    pub fn builder() -> ContextBuilder<(), (), (), ()> {
        Default::default()
    }

    /// Creates a new [`TestContext`] with the default configuration, i.e.
    /// `with_in_memory_storage()` and `with_mocked_clients()`.
    pub fn default_mocked() -> TestContext<
        SharedStore,
        WrappedMock<MockBitcoinInteract>,
        WrappedMock<MockStacksInteract>,
        WrappedMock<MockEmilyInteract>,
    > {
        Self::builder()
            .with_in_memory_storage()
            .with_mocked_clients()
            .build()
    }
}

/// Provide extra methods for when using a mocked bitcoin client.
impl<Storage, Stacks, Emily> TestContext<Storage, WrappedMock<MockBitcoinInteract>, Stacks, Emily> {
    /// Execute a closure with a mutable reference to the inner mocked
    /// bitcoin client.
    pub async fn with_bitcoin_client<F>(&mut self, f: F)
    where
        F: FnOnce(&mut MockBitcoinInteract),
    {
        let mut client = self.bitcoin_client.lock().await;
        f(&mut client);
    }
}

/// Provide extra methods for when using a mocked stacks client.
impl<Storage, Bitcoin, Emily>
    TestContext<Storage, Bitcoin, WrappedMock<MockStacksInteract>, Emily>
{
    /// Execute a closure with a mutable reference to the inner mocked
    /// stacks client.
    pub async fn with_stacks_client<F>(&mut self, f: F)
    where
        F: FnOnce(&mut MockStacksInteract),
    {
        let mut client = self.stacks_client.lock().await;
        f(&mut client);
    }
}

/// Provide extra methods for when using a mocked emily client.
impl<Storage, Bitcoin, Stacks>
    TestContext<Storage, Bitcoin, Stacks, WrappedMock<MockEmilyInteract>>
{
    /// Execute a closure with a mutable reference to the inner mocked
    /// emily client.
    pub async fn with_emily_client<F>(&mut self, f: F)
    where
        F: FnOnce(&mut MockEmilyInteract),
    {
        let mut client = self.emily_client.lock().await;
        f(&mut client);
    }
}

impl<Storage, Bitcoin, Stacks, Emily> Context for TestContext<Storage, Bitcoin, Stacks, Emily>
where
    Storage: DbRead + DbWrite + Clone + Sync + Send + 'static,
    Bitcoin: BitcoinInteract + Clone + Send + Sync + 'static,
    Stacks: StacksInteract + Clone + Send + Sync + 'static,
    Emily: EmilyInteract + Clone + Send + Sync + 'static,
{
    fn config(&self) -> &Settings {
        self.inner.config()
    }

    fn state(&self) -> &SignerState {
        self.inner.state()
    }

    fn get_signal_receiver(&self) -> broadcast::Receiver<SignerSignal> {
        self.inner.get_signal_receiver()
    }

    fn get_signal_sender(&self) -> broadcast::Sender<SignerSignal> {
        self.inner.get_signal_sender()
    }

    fn signal(&self, signal: SignerSignal) -> Result<(), Error> {
        self.inner.signal(signal)
    }

    fn get_termination_handle(&self) -> TerminationHandle {
        self.inner.get_termination_handle()
    }

    fn get_storage(&self) -> impl DbRead + Clone + Sync + Send + 'static {
        self.inner.get_storage()
    }

    fn get_storage_mut(
        &self,
    ) -> impl crate::storage::DbRead + DbWrite + Clone + Sync + Send + 'static {
        self.inner.get_storage_mut()
    }

    fn get_bitcoin_client(&self) -> impl BitcoinInteract + Clone + 'static {
        self.inner.get_bitcoin_client()
    }

    fn get_stacks_client(&self) -> impl StacksInteract + Clone + 'static {
        self.inner.get_stacks_client()
    }

    fn get_emily_client(&self) -> impl EmilyInteract + Clone + 'static {
        self.inner.get_emily_client()
    }
}

/// A wrapper around a mock which can be cloned and shared between threads.
pub struct WrappedMock<T> {
    inner: Arc<Mutex<T>>,
}

impl<T> Clone for WrappedMock<T> {
    fn clone(&self) -> Self {
        Self { inner: self.inner.clone() }
    }
}

impl<T> WrappedMock<T> {
    /// Create a new wrapped mock.
    pub fn new(mock: T) -> Self {
        Self {
            inner: Arc::new(Mutex::new(mock)),
        }
    }
}

impl<T> Deref for WrappedMock<T> {
    type Target = Mutex<T>;

    fn deref(&self) -> &Self::Target {
        &self.inner
    }
}

impl<T> Default for WrappedMock<T>
where
    T: Default,
{
    fn default() -> Self {
        Self::new(T::default())
    }
}

impl BitcoinInteract for WrappedMock<MockBitcoinInteract> {
    async fn get_block(
        &self,
        block_hash: &bitcoin::BlockHash,
    ) -> Result<Option<bitcoin::Block>, Error> {
        self.inner.lock().await.get_block(block_hash).await
    }

    async fn get_tx(&self, txid: &Txid) -> Result<Option<GetTxResponse>, Error> {
        self.inner.lock().await.get_tx(txid).await
    }

    async fn get_tx_info(
        &self,
        txid: &bitcoin::Txid,
        block_hash: &bitcoin::BlockHash,
    ) -> Result<Option<crate::bitcoin::rpc::BitcoinTxInfo>, Error> {
        self.inner.lock().await.get_tx_info(txid, block_hash).await
    }

    async fn estimate_fee_rate(&self) -> Result<f64, Error> {
        self.inner.lock().await.estimate_fee_rate().await
    }

    async fn broadcast_transaction(&self, tx: &bitcoin::Transaction) -> Result<(), Error> {
        self.inner.lock().await.broadcast_transaction(tx).await
    }

    async fn find_mempool_transactions_spending_output(
        &self,
        _outpoint: &bitcoin::OutPoint,
    ) -> Result<Vec<Txid>, Error> {
        unimplemented!()
    }

    async fn find_mempool_descendants(&self, _txid: &Txid) -> Result<Vec<Txid>, Error> {
        unimplemented!()
<<<<<<< HEAD
=======
    }

    async fn get_transaction_output(
        &self,
        _outpoint: &bitcoin::OutPoint,
        _include_mempool: bool,
    ) -> Result<Option<GetTxOutResult>, Error> {
        unimplemented!()
    }

    async fn get_transaction_fee(
        &self,
        _txid: &bitcoin::Txid,
        _lookup_hint: Option<crate::bitcoin::TransactionLookupHint>,
    ) -> Result<GetTransactionFeeResult, Error> {
        unimplemented!()
    }

    async fn get_mempool_entry(
        &self,
        _txid: &Txid,
    ) -> Result<Option<bitcoincore_rpc_json::GetMempoolEntryResult>, Error> {
        unimplemented!()
>>>>>>> c4a13c8f
    }
}

impl StacksInteract for WrappedMock<MockStacksInteract> {
    async fn get_current_signer_set(
        &self,
        contract_principal: &StacksAddress,
    ) -> Result<Vec<PublicKey>, Error> {
        self.inner
            .lock()
            .await
            .get_current_signer_set(contract_principal)
            .await
    }

    async fn get_current_signers_aggregate_key(
        &self,
        contract_principal: &StacksAddress,
    ) -> Result<Option<PublicKey>, Error> {
        self.inner
            .lock()
            .await
            .get_current_signers_aggregate_key(contract_principal)
            .await
    }

    async fn get_account(&self, address: &StacksAddress) -> Result<AccountInfo, Error> {
        self.inner.lock().await.get_account(address).await
    }

    async fn submit_tx(&self, tx: &StacksTransaction) -> Result<SubmitTxResponse, Error> {
        self.inner.lock().await.submit_tx(tx).await
    }

    async fn get_block(&self, block_id: StacksBlockId) -> Result<NakamotoBlock, Error> {
        self.inner.lock().await.get_block(block_id).await
    }

    async fn get_tenure(&self, block_id: StacksBlockId) -> Result<TenureBlocks, Error> {
        self.inner.lock().await.get_tenure(block_id).await
    }

    async fn get_tenure_info(&self) -> Result<RPCGetTenureInfo, Error> {
        self.inner.lock().await.get_tenure_info().await
    }

    async fn get_sortition_info(
        &self,
        consensus_hash: &ConsensusHash,
    ) -> Result<SortitionInfo, Error> {
        self.inner
            .lock()
            .await
            .get_sortition_info(consensus_hash)
            .await
    }

    async fn estimate_fees<T>(
        &self,
        wallet: &SignerWallet,
        payload: &T,
        priority: FeePriority,
    ) -> Result<u64, Error>
    where
        T: AsTxPayload + Send + Sync,
    {
        self.inner
            .lock()
            .await
            .estimate_fees(wallet, payload, priority)
            .await
    }

    async fn get_pox_info(&self) -> Result<RPCPoxInfoData, Error> {
        self.inner.lock().await.get_pox_info().await
    }

    async fn get_node_info(&self) -> Result<RPCPeerInfoData, Error> {
        self.inner.lock().await.get_node_info().await
    }

    async fn get_contract_source(
        &self,
        address: &StacksAddress,
        contract_name: &str,
    ) -> Result<ContractSrcResponse, Error> {
        self.inner
            .lock()
            .await
            .get_contract_source(address, contract_name)
            .await
    }
}

impl EmilyInteract for WrappedMock<MockEmilyInteract> {
    async fn get_deposits(&self) -> Result<Vec<sbtc::deposits::CreateDepositRequest>, Error> {
        self.inner.lock().await.get_deposits().await
    }

    async fn update_deposits(
        &self,
        update_deposits: Vec<emily_client::models::DepositUpdate>,
    ) -> Result<emily_client::models::UpdateDepositsResponse, Error> {
        self.inner
            .lock()
            .await
            .update_deposits(update_deposits)
            .await
    }

    async fn accept_deposits<'a>(
        &'a self,
        transaction: &'a UnsignedTransaction<'a>,
        stacks_chain_tip: &'a StacksBlock,
    ) -> Result<emily_client::models::UpdateDepositsResponse, Error> {
        self.inner
            .lock()
            .await
            .accept_deposits(transaction, stacks_chain_tip)
            .await
    }

    async fn create_withdrawals(
        &self,
        create_withdrawals: Vec<emily_client::models::CreateWithdrawalRequestBody>,
    ) -> Vec<Result<emily_client::models::Withdrawal, Error>> {
        self.inner
            .lock()
            .await
            .create_withdrawals(create_withdrawals)
            .await
    }

    async fn update_withdrawals(
        &self,
        update_withdrawals: Vec<emily_client::models::WithdrawalUpdate>,
    ) -> Result<emily_client::models::UpdateWithdrawalsResponse, Error> {
        self.inner
            .lock()
            .await
            .update_withdrawals(update_withdrawals)
            .await
    }

    async fn set_chainstate(
        &self,
        chainstate: emily_client::models::Chainstate,
    ) -> Result<emily_client::models::Chainstate, Error> {
        self.inner.lock().await.set_chainstate(chainstate).await
    }
}

/// Struct which holds the current configuration of the context builder.
pub struct ContextConfig<Storage, Bitcoin, Stacks, Emily> {
    settings: crate::config::Settings,
    storage: Storage,
    bitcoin: Bitcoin,
    stacks: Stacks,
    emily: Emily,
}

impl Default for ContextConfig<(), (), (), ()> {
    fn default() -> Self {
        Self {
            settings: Settings::new_from_default_config().expect("failed to load default config"),
            storage: (),
            bitcoin: (),
            stacks: (),
            emily: (),
        }
    }
}

/// State for the builder pattern.
pub trait BuilderState<Storage, Bitcoin, Stacks, Emily> {
    /// Consumes the builder, returning its current internal configuration.
    fn get_config(self) -> ContextConfig<Storage, Bitcoin, Stacks, Emily>;
}

/// A builder for creating a [`TestContext`].
pub struct ContextBuilder<Storage, Bitcoin, Stacks, Emily> {
    config: ContextConfig<Storage, Bitcoin, Stacks, Emily>,
}

impl ContextBuilder<(), (), (), ()> {
    /// Create a new context builder.
    pub fn new() -> Self {
        Self { config: Default::default() }
    }
}

impl Default for ContextBuilder<(), (), (), ()> {
    fn default() -> Self {
        Self::new()
    }
}

impl<Storage, Bitcoin, Stacks, Emily> BuilderState<Storage, Bitcoin, Stacks, Emily>
    for ContextBuilder<Storage, Bitcoin, Stacks, Emily>
{
    fn get_config(self) -> ContextConfig<Storage, Bitcoin, Stacks, Emily> {
        self.config
    }
}

/// Trait for configuring the settings. These methods are always available.
pub trait ConfigureSettings<Storage, Bitcoin, Stacks, Emily>
where
    Self: Sized + BuilderState<Storage, Bitcoin, Stacks, Emily>,
{
    /// Configure the context with the specified settings.
    fn with_settings(self, settings: Settings) -> ContextBuilder<Storage, Bitcoin, Stacks, Emily> {
        let config = self.get_config();
        ContextBuilder {
            config: ContextConfig { settings, ..config },
        }
    }

    /// Modify the current [`Settings`] using the provided closure.
    fn modify_settings(
        self,
        f: impl FnOnce(&mut Settings),
    ) -> ContextBuilder<Storage, Bitcoin, Stacks, Emily> {
        let mut config = self.get_config();
        f(&mut config.settings);
        ContextBuilder { config }
    }
}

impl<Storage, Bitcoin, Stacks, Emily> ConfigureSettings<Storage, Bitcoin, Stacks, Emily>
    for ContextBuilder<Storage, Bitcoin, Stacks, Emily>
where
    Self: BuilderState<Storage, Bitcoin, Stacks, Emily>,
{
}

/// Trait for configuring the storage implementation. These methods are available
/// when the storage implementation has not been set yet.
pub trait ConfigureStorage<Bitcoin, Stacks, Emily>
where
    Self: Sized + BuilderState<(), Bitcoin, Stacks, Emily>,
{
    /// Configure the context with an in-memory storage implementation.
    fn with_in_memory_storage(self) -> ContextBuilder<SharedStore, Bitcoin, Stacks, Emily> {
        let config = self.get_config();
        ContextBuilder {
            config: ContextConfig {
                settings: config.settings,
                storage: Store::new_shared(),
                bitcoin: config.bitcoin,
                stacks: config.stacks,
                emily: config.emily,
            },
        }
    }

    /// Configure the context with the specified storage implementation.
    fn with_storage<Storage: DbRead + DbWrite + Clone + Send + Sync>(
        self,
        storage: Storage,
    ) -> ContextBuilder<Storage, Bitcoin, Stacks, Emily> {
        let config = self.get_config();
        ContextBuilder {
            config: ContextConfig {
                settings: config.settings,
                storage,
                bitcoin: config.bitcoin,
                stacks: config.stacks,
                emily: config.emily,
            },
        }
    }
}

impl<Bitcoin, Stacks, Emily> ConfigureStorage<Bitcoin, Stacks, Emily>
    for ContextBuilder<(), Bitcoin, Stacks, Emily>
where
    Self: BuilderState<(), Bitcoin, Stacks, Emily>,
{
}

/// Trait for configuring the Bitcoin client implementation. These methods are
/// available when the Bitcoin client implementation has not been set yet.
pub trait ConfigureBitcoinClient<Storage, Stacks, Emily>
where
    Self: Sized + BuilderState<Storage, (), Stacks, Emily>,
{
    /// Configure the context with the specified Bitcoin client implementation.
    fn with_bitcoin_client<Bitcoin: BitcoinInteract + Clone + Send + Sync>(
        self,
        bitcoin_client: Bitcoin,
    ) -> ContextBuilder<Storage, Bitcoin, Stacks, Emily> {
        let config = self.get_config();
        ContextBuilder {
            config: ContextConfig {
                settings: config.settings,
                storage: config.storage,
                bitcoin: bitcoin_client,
                stacks: config.stacks,
                emily: config.emily,
            },
        }
    }

    /// Configure the context to use a [`BitcoinCoreClient`](crate::bitcoin::rpc::BitcoinCoreClient)
    /// with the first RPC endpoint from the settings.
    fn with_first_bitcoin_core_client(
        self,
    ) -> ContextBuilder<Storage, crate::bitcoin::rpc::BitcoinCoreClient, Stacks, Emily> {
        let config = self.get_config();
        let url = config.settings.bitcoin.rpc_endpoints.first().unwrap();
        let bitcoin_client = crate::bitcoin::rpc::BitcoinCoreClient::try_from(url).unwrap();
        ContextBuilder {
            config: ContextConfig {
                settings: config.settings,
                storage: config.storage,
                bitcoin: bitcoin_client,
                stacks: config.stacks,
                emily: config.emily,
            },
        }
    }

    /// Configure the context with a mocked Bitcoin client.
    fn with_mocked_bitcoin_client(
        self,
    ) -> ContextBuilder<Storage, WrappedMock<MockBitcoinInteract>, Stacks, Emily> {
        self.with_bitcoin_client(WrappedMock::default())
    }
}

impl<Storage, Stacks, Emily> ConfigureBitcoinClient<Storage, Stacks, Emily>
    for ContextBuilder<Storage, (), Stacks, Emily>
where
    Self: Sized + BuilderState<Storage, (), Stacks, Emily>,
{
}

/// Trait for configuring the Stacks client implementation. These methods are
/// available when the Stacks client implementation has not been set yet.
pub trait ConfigureStacksClient<Storage, Bitcoin, Emily>
where
    Self: Sized + BuilderState<Storage, Bitcoin, (), Emily>,
{
    /// Configure the context with the specified Stacks client implementation.
    fn with_stacks_client<Stacks: StacksInteract + Clone + Send + Sync>(
        self,
        stacks_client: Stacks,
    ) -> ContextBuilder<Storage, Bitcoin, Stacks, Emily> {
        let config = self.get_config();
        ContextBuilder {
            config: ContextConfig {
                settings: config.settings,
                storage: config.storage,
                bitcoin: config.bitcoin,
                stacks: stacks_client,
                emily: config.emily,
            },
        }
    }

    /// Configure the context with a mocked stacks client.
    fn with_mocked_stacks_client(
        self,
    ) -> ContextBuilder<Storage, Bitcoin, WrappedMock<MockStacksInteract>, Emily> {
        self.with_stacks_client(WrappedMock::default())
    }
}

impl<Storage, Bitcoin, Emily> ConfigureStacksClient<Storage, Bitcoin, Emily>
    for ContextBuilder<Storage, Bitcoin, (), Emily>
where
    Self: Sized + BuilderState<Storage, Bitcoin, (), Emily>,
{
}

/// Trait for configuring the Emily client implementation. These methods are
/// available when the Emily client implementation has not been set yet.
pub trait ConfigureEmilyClient<Storage, Bitcoin, Stacks>
where
    Self: Sized + BuilderState<Storage, Bitcoin, Stacks, ()>,
{
    /// Configure the context with the specified Emily client implementation.
    fn with_emily_client<Emily: EmilyInteract + Clone + Send + Sync>(
        self,
        emily_client: Emily,
    ) -> ContextBuilder<Storage, Bitcoin, Stacks, Emily> {
        let config = self.get_config();
        ContextBuilder {
            config: ContextConfig {
                settings: config.settings,
                storage: config.storage,
                bitcoin: config.bitcoin,
                stacks: config.stacks,
                emily: emily_client,
            },
        }
    }

    /// Configure the context with a mocked Emily client.
    fn with_mocked_emily_client(
        self,
    ) -> ContextBuilder<Storage, Bitcoin, Stacks, WrappedMock<MockEmilyInteract>> {
        self.with_emily_client(WrappedMock::default())
    }
}

impl<Storage, Bitcoin, Stacks> ConfigureEmilyClient<Storage, Bitcoin, Stacks>
    for ContextBuilder<Storage, Bitcoin, Stacks, ()>
where
    Self: Sized + BuilderState<Storage, Bitcoin, Stacks, ()>,
{
}

/// Trait for configuring the context with mocked clients. These methods are
/// available when no clients have been configured yet.
pub trait ConfigureMockedClients<Storage>
where
    Self: Sized + BuilderState<Storage, (), (), ()>,
{
    /// Configure the context to use mocks for all client implementations.
    fn with_mocked_clients(
        self,
    ) -> ContextBuilder<
        Storage,
        WrappedMock<MockBitcoinInteract>,
        WrappedMock<MockStacksInteract>,
        WrappedMock<MockEmilyInteract>,
    > {
        let config = self.get_config();
        ContextBuilder {
            config: ContextConfig {
                settings: config.settings,
                storage: config.storage,
                bitcoin: WrappedMock::default(),
                stacks: WrappedMock::default(),
                emily: WrappedMock::default(),
            },
        }
    }
}

impl<Storage> ConfigureMockedClients<Storage> for ContextBuilder<Storage, (), (), ()> where
    Self: Sized + BuilderState<Storage, (), (), ()>
{
}

/// Trait for building a [`TestContext`]. The [`BuildContext::build`] method
/// consumes the builder and returns a new [`TestContext`]. The method is only
/// available when all required components have been configured.
pub trait BuildContext<Storage, Bitcoin, Stacks, Emily>
where
    Self: Sized + BuilderState<Storage, Bitcoin, Stacks, Emily>,
{
    /// Consume the builder and return a new [`TestContext`].
    fn build(self) -> TestContext<Storage, Bitcoin, Stacks, Emily>;
}

// TODO: We could probably move the entire builder and use it for the `SignerContext`
// as well with a separate `SignerContextBuilder` trait.
impl<Storage, Bitcoin, Stacks, Emily> BuildContext<Storage, Bitcoin, Stacks, Emily>
    for ContextBuilder<Storage, Bitcoin, Stacks, Emily>
where
    Self: BuilderState<Storage, Bitcoin, Stacks, Emily>,
    Storage: DbRead + DbWrite + Clone + Sync + Send + 'static,
    Bitcoin: BitcoinInteract + Clone + Send + Sync + 'static,
    Stacks: StacksInteract + Clone + Send + Sync + 'static,
    Emily: EmilyInteract + Clone + Send + Sync + 'static,
{
    fn build(self) -> TestContext<Storage, Bitcoin, Stacks, Emily> {
        let config = self.get_config();
        TestContext::new(
            config.settings,
            config.storage,
            config.bitcoin,
            config.stacks,
            config.emily,
        )
    }
}

#[cfg(test)]
mod tests {
    use std::{
        sync::{
            atomic::{AtomicBool, AtomicU8, Ordering},
            Arc,
        },
        time::Duration,
    };

    use tokio::sync::Notify;

    use crate::{
        context::{Context as _, SignerEvent, SignerSignal},
        testing::context::*,
    };

    #[test]
    fn can_build() {
        let _builder = ContextBuilder::new()
            .with_in_memory_storage()
            .with_mocked_clients()
            .build();
    }

    /// This test ensures that the context can be cloned and signals can be sent
    /// to both clones.
    #[tokio::test]
    async fn context_clone_signalling_works() {
        let context = TestContext::builder()
            .with_in_memory_storage()
            .with_mocked_clients()
            .build();

        let context = Arc::new(context);
        let mut recv = context.get_signal_receiver();
        let recv_count = Arc::new(AtomicU8::new(0));

        let recv1 = tokio::spawn(async move {
            let signal = recv.recv().await.unwrap();
            assert_eq!(
                signal,
                SignerSignal::Event(SignerEvent::BitcoinBlockObserved)
            );
            signal
        });

        let context_clone = context.clone();
        let recv_count_clone = Arc::clone(&recv_count);
        let recv_task_started = Arc::new(AtomicBool::new(false));
        let recv_task_started_clone = Arc::clone(&recv_task_started);
        let recv_signal_received = Arc::new(AtomicBool::new(false));
        let recv_signal_received_clone = Arc::clone(&recv_signal_received);

        let recv_task = tokio::spawn(async move {
            let mut cloned_receiver = context_clone.get_signal_receiver();
            recv_task_started_clone.store(true, Ordering::Relaxed);
            let signal = cloned_receiver.recv().await.unwrap();
            assert_eq!(
                signal,
                SignerSignal::Event(SignerEvent::BitcoinBlockObserved)
            );
            recv_count_clone.fetch_add(1, Ordering::Relaxed);
            recv_signal_received_clone.store(true, Ordering::Relaxed);
            signal
        });

        while !recv_task_started.load(Ordering::Relaxed) {
            tokio::time::sleep(Duration::from_millis(10)).await;
        }

        context
            .signal(SignerEvent::BitcoinBlockObserved.into())
            .unwrap();

        while !recv_signal_received.load(Ordering::Relaxed) {
            tokio::time::sleep(Duration::from_millis(10)).await;
        }

        recv_task.abort();
        recv1.abort();

        assert_eq!(recv_count.load(Ordering::Relaxed), 1);
    }

    /// This test demonstrates that cloning a broadcast channel and subscribing to
    /// it from multiple tasks works as expected (as according to the docs, but
    /// there were some weird issues in some tests that behaved as-if the cloning
    /// wasn't working as expected).
    #[tokio::test]
    async fn test_tokio_broadcast_clone_assumptions() {
        let (tx1, mut rx1) = tokio::sync::broadcast::channel(100);
        let tx2 = tx1.clone();
        let mut rx2 = tx2.subscribe();

        assert_eq!(tx1.receiver_count(), 2);

        let count = Arc::new(AtomicU8::new(0));
        let count1 = Arc::clone(&count);
        let count2 = Arc::clone(&count);

        let task1_started = Arc::new(Notify::new());
        let task1_started_clone = Arc::clone(&task1_started);

        let task1 = tokio::spawn(async move {
            task1_started_clone.notify_one();

            while let Ok(_) = rx2.recv().await {
                count1.fetch_add(1, Ordering::Relaxed);
            }
        });

        task1_started.notified().await;

        tx1.send(1).unwrap();

        let task2_started = Arc::new(Notify::new());
        let task2_started_clone = Arc::clone(&task2_started);

        let task2 = tokio::spawn(async move {
            task2_started_clone.notify_one();

            while let Ok(_) = rx1.recv().await {
                count2.fetch_add(1, Ordering::Relaxed);
            }
        });

        task2_started.notified().await;

        tx2.send(2).unwrap();
        tx1.send(3).unwrap();
        tx1.send(4).unwrap();

        // Just to ensure that the tasks have a chance to process the messages.
        tokio::time::sleep(Duration::from_millis(100)).await;

        task1.abort();
        task2.abort();

        // You might expect this to be 7 since we start the 2nd event loop
        // after the first send, but the subscriptions are created at the
        // beginning of this test, so the messages are buffered in the channel.
        assert_eq!(count.load(Ordering::Relaxed), 8);
    }
}<|MERGE_RESOLUTION|>--- conflicted
+++ resolved
@@ -331,8 +331,6 @@
 
     async fn find_mempool_descendants(&self, _txid: &Txid) -> Result<Vec<Txid>, Error> {
         unimplemented!()
-<<<<<<< HEAD
-=======
     }
 
     async fn get_transaction_output(
@@ -356,7 +354,6 @@
         _txid: &Txid,
     ) -> Result<Option<bitcoincore_rpc_json::GetMempoolEntryResult>, Error> {
         unimplemented!()
->>>>>>> c4a13c8f
     }
 }
 
