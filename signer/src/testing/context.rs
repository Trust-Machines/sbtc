--- conflicted
+++ resolved
@@ -37,14 +37,6 @@
 #[derive(Clone)]
 pub struct TestContext<Storage, Bitcoin, Stacks> {
     /// The inner [`SignerContext`] which this context wraps.
-<<<<<<< HEAD
-    pub inner: SignerContext<Storage, Bitcoin>,
-
-    /// The mocked bitcoin client.
-    pub bitcoin_client: Bitcoin,
-
-    /// The stacks client.
-=======
     pub inner: SignerContext<Storage, Bitcoin, Stacks>,
 
     /// The raw inner storage implementation.
@@ -54,7 +46,6 @@
     pub bitcoin_client: Bitcoin,
 
     /// The raw inner Stacks client.
->>>>>>> 2fa9ce6c
     pub stacks_client: Stacks,
 }
 
@@ -62,24 +53,6 @@
 where
     Storage: DbRead + DbWrite + Clone + Sync + Send,
     Bitcoin: BitcoinInteract + Clone + Send + Sync,
-<<<<<<< HEAD
-{
-    /// Create a new test context.
-    pub fn new(storage: Storage, bitcoin_client: Bitcoin, stacks_client: Stacks) -> Self {
-        let settings = Settings::new_from_default_config().unwrap();
-
-        let context = SignerContext::new(settings, storage, bitcoin_client.clone());
-
-        Self {
-            inner: context,
-            bitcoin_client,
-            stacks_client,
-        }
-    }
-
-    /// Get an instance of the inner bitcoin client. This will be a clone of the
-    ///
-=======
     Stacks: StacksInteract + Clone + Send + Sync,
 {
     /// Create a new test context.
@@ -110,7 +83,6 @@
     }
 
     /// Get an instance of the raw inner Bitcoin client.
->>>>>>> 2fa9ce6c
     pub fn inner_bitcoin_client(&self) -> Bitcoin {
         self.bitcoin_client.clone()
     }
@@ -122,22 +94,15 @@
 }
 
 impl TestContext<(), (), ()> {
-<<<<<<< HEAD
-    /// Returns a builder for creating a new [`TestContext`]
-=======
     /// Returns a builder for creating a new [`TestContext`]. The builder will
     /// be initialized with settings from the default configuration file; use
     /// the [`ContextBuilder::with_settings`] method to override these settings.
->>>>>>> 2fa9ce6c
     pub fn builder() -> ContextBuilder<(), (), ()> {
         Default::default()
     }
 }
 
-<<<<<<< HEAD
-=======
 /// Provide extra methods for when using a mocked bitcoin client.
->>>>>>> 2fa9ce6c
 impl<Storage, Stacks> TestContext<Storage, WrappedMock<MockBitcoinInteract>, Stacks> {
     /// Execute a closure with a mutable reference to the inner mocked
     /// bitcoin client.
@@ -150,8 +115,6 @@
     }
 }
 
-<<<<<<< HEAD
-=======
 /// Provide extra methods for when using a mocked stacks client.
 impl<Storage, Bitcoin> TestContext<Storage, Bitcoin, WrappedMock<MockStacksInteract>> {
     /// Execute a closure with a mutable reference to the inner mocked
@@ -165,7 +128,6 @@
     }
 }
 
->>>>>>> 2fa9ce6c
 impl<Storage, Bitcoin, Stacks> Context for TestContext<Storage, Bitcoin, Stacks>
 where
     Storage: DbRead + DbWrite + Clone + Sync + Send,
@@ -337,14 +299,9 @@
     }
 }
 
-<<<<<<< HEAD
-/// xxx
-pub struct ContextConfig<Storage, Bitcoin, Stacks> {
-=======
 /// Struct which holds the current configuration of the context builder.
 pub struct ContextConfig<Storage, Bitcoin, Stacks> {
     settings: crate::config::Settings,
->>>>>>> 2fa9ce6c
     storage: Storage,
     bitcoin: Bitcoin,
     stacks: Stacks,
@@ -353,10 +310,7 @@
 impl Default for ContextConfig<(), (), ()> {
     fn default() -> Self {
         Self {
-<<<<<<< HEAD
-=======
             settings: Settings::new_from_default_config().expect("failed to load default config"),
->>>>>>> 2fa9ce6c
             storage: (),
             bitcoin: (),
             stacks: (),
@@ -396,8 +350,6 @@
     }
 }
 
-<<<<<<< HEAD
-=======
 /// Trait for configuring the settings. These methods are always available.
 pub trait ConfigureSettings<Storage, Bitcoin, Stacks>
 where
@@ -422,7 +374,6 @@
 {
 }
 
->>>>>>> 2fa9ce6c
 /// Trait for configuring the storage implementation. These methods are available
 /// when the storage implementation has not been set yet.
 pub trait ConfigureStorage<Bitcoin, Stacks>
@@ -434,10 +385,7 @@
         let config = self.get_config();
         ContextBuilder {
             config: ContextConfig {
-<<<<<<< HEAD
-=======
                 settings: config.settings,
->>>>>>> 2fa9ce6c
                 storage: Store::new_shared(),
                 bitcoin: config.bitcoin,
                 stacks: config.stacks,
@@ -446,21 +394,14 @@
     }
 
     /// Configure the context with the specified storage implementation.
-<<<<<<< HEAD
-    fn with_storage<Storage: DbRead + DbWrite>(
-=======
     fn with_storage<Storage: DbRead + DbWrite + Clone + Send + Sync>(
->>>>>>> 2fa9ce6c
         self,
         storage: Storage,
     ) -> ContextBuilder<Storage, Bitcoin, Stacks> {
         let config = self.get_config();
         ContextBuilder {
             config: ContextConfig {
-<<<<<<< HEAD
-=======
                 settings: config.settings,
->>>>>>> 2fa9ce6c
                 storage,
                 bitcoin: config.bitcoin,
                 stacks: config.stacks,
@@ -488,8 +429,6 @@
         let config = self.get_config();
         ContextBuilder {
             config: ContextConfig {
-<<<<<<< HEAD
-=======
                 settings: config.settings,
                 storage: config.storage,
                 bitcoin: bitcoin_client,
@@ -509,7 +448,6 @@
         ContextBuilder {
             config: ContextConfig {
                 settings: config.settings,
->>>>>>> 2fa9ce6c
                 storage: config.storage,
                 bitcoin: bitcoin_client,
                 stacks: config.stacks,
@@ -546,10 +484,7 @@
         let config = self.get_config();
         ContextBuilder {
             config: ContextConfig {
-<<<<<<< HEAD
-=======
                 settings: config.settings,
->>>>>>> 2fa9ce6c
                 storage: config.storage,
                 bitcoin: config.bitcoin,
                 stacks: stacks_client,
@@ -572,8 +507,6 @@
 {
 }
 
-<<<<<<< HEAD
-=======
 /// Trait for configuring the context with mocked clients. These methods are
 /// available when no clients have been configured yet.
 pub trait ConfigureMockedClients<Storage>
@@ -602,7 +535,6 @@
 {
 }
 
->>>>>>> 2fa9ce6c
 /// Trait for building a [`TestContext`]. The [`BuildContext::build`] method
 /// consumes the builder and returns a new [`TestContext`]. The method is only
 /// available when all required components have been configured.
@@ -614,11 +546,8 @@
     fn build(self) -> TestContext<Storage, Bitcoin, Stacks>;
 }
 
-<<<<<<< HEAD
-=======
 // TODO: We could probably move the entire builder and use it for the `SignerContext`
 // as well with a separate `SignerContextBuilder` trait.
->>>>>>> 2fa9ce6c
 impl<Storage, Bitcoin, Stacks> BuildContext<Storage, Bitcoin, Stacks>
     for ContextBuilder<Storage, Bitcoin, Stacks>
 where
@@ -629,16 +558,12 @@
 {
     fn build(self) -> TestContext<Storage, Bitcoin, Stacks> {
         let config = self.get_config();
-<<<<<<< HEAD
-        TestContext::new(config.storage, config.bitcoin, config.stacks)
-=======
         TestContext::new(
             config.settings,
             config.storage,
             config.bitcoin,
             config.stacks,
         )
->>>>>>> 2fa9ce6c
     }
 }
 
@@ -656,26 +581,14 @@
 
     use crate::{
         context::{Context as _, SignerEvent, SignerSignal},
-<<<<<<< HEAD
-        testing::context::{
-            BuildContext, ConfigureBitcoinClient, ConfigureStacksClient, ConfigureStorage,
-            ContextBuilder, TestContext,
-        },
-=======
         testing::context::*,
->>>>>>> 2fa9ce6c
     };
 
     #[test]
     fn can_build() {
         let _builder = ContextBuilder::new()
             .with_in_memory_storage()
-<<<<<<< HEAD
-            .with_mocked_bitcoin_client()
-            .with_mocked_stacks_client()
-=======
             .with_mocked_clients()
->>>>>>> 2fa9ce6c
             .build();
     }
 
@@ -685,12 +598,7 @@
     async fn context_clone_signalling_works() {
         let context = TestContext::builder()
             .with_in_memory_storage()
-<<<<<<< HEAD
-            .with_mocked_bitcoin_client()
-            .with_mocked_stacks_client()
-=======
             .with_mocked_clients()
->>>>>>> 2fa9ce6c
             .build();
 
         let context = Arc::new(context);
