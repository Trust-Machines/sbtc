//! Helper module for constructing the signers multi-sig wallet.

use std::sync::LazyLock;

use blockstack_lib::chainstate::stacks::TransactionPayload;
use blockstack_lib::chainstate::stacks::TransactionPostConditionMode;
use blockstack_lib::chainstate::stacks::TransactionSmartContract;
use blockstack_lib::clarity::vm::ContractName;
use blockstack_lib::util_lib::strings::StacksString;
use clarity::vm::types::TupleData;
use clarity::vm::ClarityName;
use clarity::vm::Value as ClarityValue;
use rand::rngs::StdRng;
use rand::SeedableRng as _;
use secp256k1::Keypair;
use stacks_common::types::chainstate::StacksAddress;

use crate::config::NetworkKind;
use crate::error::Error;
use crate::stacks::contracts::AsContractCall;
use crate::stacks::contracts::AsTxPayload;
use crate::stacks::contracts::ReqContext;
use crate::stacks::contracts::StacksTxPostConditions;
use crate::stacks::wallet::SignerWallet;
use crate::storage::DbRead;

/// A static for a test 2-3 multi-sig wallet. This wallet is loaded with
/// funds in the local devnet environment.
pub static WALLET: LazyLock<(SignerWallet, [Keypair; 3], u16)> = LazyLock::new(generate_wallet);

/// Helper function for generating a test 2-3 multi-sig wallet
pub fn generate_wallet() -> (SignerWallet, [Keypair; 3], u16) {
    let mut rng = StdRng::seed_from_u64(100);
    let signatures_required = 2;

    let key_pairs = [
        Keypair::new_global(&mut rng),
        Keypair::new_global(&mut rng),
        Keypair::new_global(&mut rng),
    ];

    let public_keys = key_pairs.map(|kp| kp.public_key().into());
    let wallet =
        SignerWallet::new(&public_keys, signatures_required, NetworkKind::Testnet, 0).unwrap();

    (wallet, key_pairs, signatures_required)
}

/// A generic new-type that implements [`AsTxPayload`] for all types that
/// implement [`AsContractCall`].
///
/// # Notes
///
/// Although we already have the [`ContractCall`] enum type, there are
/// other contract calls that are useful for testing purposes, so this
/// struct is to support that seamlessly. Ideally, every type that
/// implements [`AsContractCall`] should implement [`AsTxPayload`]
/// automatically. What we want is to have something like the following:
///
/// ```text
/// impl<T: AsContractCall> AsTxPayload for T { ... }
/// ```
///
/// But that would preclude us from adding something like:
///
/// ```text
/// impl<T: AsSmartContract> AsTxPayload for T { ... }
/// ```
///
/// since doing so is prevented by the compiler because it introduces
/// ambiguity. One work-around is to use a wrapper type that implements the
/// trait that we want.
#[derive(Clone, Copy, Debug, PartialEq, Eq, PartialOrd, Ord, Hash)]
pub struct ContractCallWrapper<T>(pub T);

impl<T: AsContractCall> AsTxPayload for ContractCallWrapper<T> {
    fn tx_payload(&self) -> TransactionPayload {
        TransactionPayload::ContractCall(self.0.as_contract_call())
    }
    fn post_conditions(&self) -> StacksTxPostConditions {
        self.0.post_conditions()
    }
}

/// A trait for deploying the smart contract
pub trait AsContractDeploy {
    /// The name of the clarity smart contract that relates to this struct.
    const CONTRACT_NAME: &'static str;
    /// The actual body of the clarity contract.
    const CONTRACT_BODY: &'static str;
    /// Convert this struct to a Stacks contract deployment.
    fn as_smart_contract(&self) -> TransactionSmartContract {
        TransactionSmartContract {
            name: ContractName::from(Self::CONTRACT_NAME),
            code_body: StacksString::from_str(Self::CONTRACT_BODY).unwrap(),
        }
    }
}

/// A wrapper type for smart contract deployment that implements
/// AsTxPayload. This is analogous to the
/// [`ContractCallWrapper`] struct.
pub struct ContractDeploy<T>(pub T);

impl<T: AsContractDeploy> AsTxPayload for ContractDeploy<T> {
    fn tx_payload(&self) -> TransactionPayload {
        TransactionPayload::SmartContract(self.0.as_smart_contract(), None)
    }
    fn post_conditions(&self) -> StacksTxPostConditions {
        StacksTxPostConditions {
            post_condition_mode: TransactionPostConditionMode::Allow,
            post_conditions: Vec::new(),
        }
    }
}

/// A type for initiating withdrawal requests for testing
#[derive(Debug)]
pub struct InitiateWithdrawalRequest {
    /// The amount of sBTC to send to the recipient, in sats.
    pub amount: u64,
    /// The recipient, defined as a Pox address.
    pub recipient: (u8, Vec<u8>),
    /// The maximum fee amount of sats to pay to the bitcoin miners when
    /// sending to the recipient.
    pub max_fee: u64,
    /// The address that deployed the contract.
    pub deployer: StacksAddress,
}

impl AsContractCall for InitiateWithdrawalRequest {
    const CONTRACT_NAME: &'static str = "sbtc-withdrawal";
    const FUNCTION_NAME: &'static str = "initiate-withdrawal-request";
    /// The stacks address that deployed the contract.
    fn deployer_address(&self) -> StacksAddress {
        self.deployer
    }
    /// The arguments to the clarity function.
    fn as_contract_args(&self) -> Vec<ClarityValue> {
        let data = vec![
            (
                ClarityName::from("version"),
                ClarityValue::buff_from_byte(self.recipient.0),
            ),
            (
                ClarityName::from("hashbytes"),
                ClarityValue::buff_from(self.recipient.1.clone()).unwrap(),
            ),
        ];
        vec![
            ClarityValue::UInt(self.amount as u128),
            ClarityValue::Tuple(TupleData::from_data(data).unwrap()),
            ClarityValue::UInt(self.max_fee as u128),
        ]
    }
    async fn validate<S>(&self, _db: &S, _ctx: &ReqContext) -> Result<(), Error>
    where
<<<<<<< HEAD
        S: DbRead + Send + Sync,
        Error: From<<S as DbRead>::Error>,
=======
        S: crate::storage::DbRead + Send + Sync,
>>>>>>> c8fa6c52
    {
        Ok(())
    }
}<|MERGE_RESOLUTION|>--- conflicted
+++ resolved
@@ -155,12 +155,7 @@
     }
     async fn validate<S>(&self, _db: &S, _ctx: &ReqContext) -> Result<(), Error>
     where
-<<<<<<< HEAD
         S: DbRead + Send + Sync,
-        Error: From<<S as DbRead>::Error>,
-=======
-        S: crate::storage::DbRead + Send + Sync,
->>>>>>> c8fa6c52
     {
         Ok(())
     }
