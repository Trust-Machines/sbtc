--- conflicted
+++ resolved
@@ -1,21 +1,15 @@
 //! Test utilities for the transaction coordinator
 
-<<<<<<< HEAD
+use std::cell::RefCell;
 use std::sync::atomic::AtomicBool;
 use std::sync::atomic::Ordering;
 use std::sync::Arc;
 use std::time::Duration;
 
-use crate::bitcoin::utxo;
+use crate::bitcoin::utxo::SignerUtxo;
 use crate::bitcoin::MockBitcoinInteract;
 use crate::context::Context;
 use crate::context::SignerEvent;
-=======
-use std::cell::RefCell;
-use std::time::Duration;
-
-use crate::bitcoin::utxo::SignerUtxo;
->>>>>>> a6f70f75
 use crate::error;
 use crate::keys;
 use crate::keys::PrivateKey;
@@ -33,15 +27,9 @@
 use rand::SeedableRng as _;
 use sha2::Digest as _;
 
-<<<<<<< HEAD
 use super::context::TestContext;
 use super::context::WrappedMock;
 
-struct EventLoopHarness<C> {
-    event_loop: EventLoop<C>,
-    context: C,
-    is_started: Arc<AtomicBool>,
-=======
 const EMPTY_BITCOIN_TX: bitcoin::Transaction = bitcoin::Transaction {
     version: bitcoin::transaction::Version::ONE,
     lock_time: bitcoin::absolute::LockTime::ZERO,
@@ -49,11 +37,10 @@
     output: vec![],
 };
 
-struct EventLoopHarness<S, C> {
-    event_loop: EventLoop<S, C>,
-    block_observer_notification_tx: tokio::sync::watch::Sender<()>,
-    storage: S,
->>>>>>> a6f70f75
+struct EventLoopHarness<C> {
+    event_loop: EventLoop<C>,
+    context: C,
+    is_started: Arc<AtomicBool>,
 }
 
 impl<C> EventLoopHarness<C>
@@ -137,13 +124,8 @@
                 network.connect()
             });
 
-<<<<<<< HEAD
-        let (aggregate_key, bitcoin_chain_tip) = self
+        let (aggregate_key, bitcoin_chain_tip, mut test_data) = self
             .prepare_database_and_run_dkg(&mut rng, &mut testing_signer_set)
-=======
-        let (aggregate_key, bitcoin_chain_tip, mut test_data) = self
-            .prepare_database_and_run_dkg(&mut storage, &mut rng, &mut testing_signer_set)
->>>>>>> a6f70f75
             .await;
 
         let original_test_data = test_data.clone();
@@ -158,9 +140,8 @@
         test_data.push_sbtc_txs(&bitcoin_chain_tip, vec![tx_1.clone()]);
 
         test_data.remove(original_test_data);
-        Self::write_test_data(&test_data, &mut storage).await;
-
-<<<<<<< HEAD
+        self.write_test_data(&test_data).await;
+
         self.context
             .with_bitcoin_client(|client| {
                 client
@@ -169,33 +150,11 @@
                     .returning(|| Box::pin(async { Ok(1.3) }));
 
                 client
-                    .expect_get_signer_utxo()
-                    .once()
-                    .returning(move |_| Box::pin(async move { Ok(Some(signer_utxo)) }));
-
-                client
                     .expect_get_last_fee()
                     .once()
                     .returning(|_| Box::pin(async { Ok(None) }));
             })
             .await;
-=======
-        let mut mock_bitcoin_client = crate::bitcoin::MockBitcoinInteract::new();
-
-        mock_bitcoin_client
-            .expect_estimate_fee_rate()
-            .times(1)
-            .returning(|| Box::pin(async { Ok(1.3) }));
-
-        mock_bitcoin_client
-            .expect_get_last_fee()
-            .once()
-            .returning(|_| Box::pin(async { Ok(None) }));
-
-        // TODO: multiple transactions can be generated and keeping this
-        // too low will cause issues. Figure out why.
-        let (broadcasted_tx_sender, mut broadcasted_tx_receiver) = tokio::sync::mpsc::channel(100);
->>>>>>> a6f70f75
 
         // Create a channel to log all transactions broadcasted by the coordinator.
         // The receiver is created by this method but not used as it is held as a
@@ -229,12 +188,8 @@
                 })
             });
 
-<<<<<<< HEAD
         // Get the private key of the coordinator of the signer set.
-        let private_key = Self::select_coordinator(&bitcoin_chain_tip, &signer_info);
-=======
         let private_key = Self::select_coordinator(&bitcoin_chain_tip.block_hash, &signer_info);
->>>>>>> a6f70f75
 
         // Bootstrap the tx coordinator within an event loop harness.
         let event_loop_harness = EventLoopHarness::create(
@@ -286,7 +241,6 @@
         let mut rng = rand::rngs::StdRng::seed_from_u64(46);
         let network = network::in_memory::Network::new();
         let signer_info = testing::wsts::generate_signer_info(&mut rng, self.num_signers);
-        let mut storage = (self.storage_constructor)();
 
         let mut signer_set =
             testing::wsts::SignerSet::new(&signer_info, self.signing_threshold as u32, || {
@@ -294,7 +248,7 @@
             });
 
         let (aggregate_key, bitcoin_chain_tip, mut test_data) = self
-            .prepare_database_and_run_dkg(&mut storage, &mut rng, &mut signer_set)
+            .prepare_database_and_run_dkg(&mut rng, &mut signer_set)
             .await;
 
         let original_test_data = test_data.clone();
@@ -329,16 +283,20 @@
         };
 
         test_data.remove(original_test_data);
-        Self::write_test_data(&test_data, &mut storage).await;
-
-        let chain_tip = storage
+        self.write_test_data(&test_data).await;
+
+        let chain_tip = self
+            .context
+            .get_storage()
             .get_bitcoin_canonical_chain_tip()
             .await
             .expect("storage failure")
             .expect("missing block");
         assert_eq!(chain_tip, block_ref.block_hash);
 
-        let signer_utxo = storage
+        let signer_utxo = self
+            .context
+            .get_storage()
             .get_signer_utxo(&chain_tip, &aggregate_key)
             .await
             .unwrap()
@@ -352,7 +310,6 @@
         let mut rng = rand::rngs::StdRng::seed_from_u64(46);
         let network = network::in_memory::Network::new();
         let signer_info = testing::wsts::generate_signer_info(&mut rng, self.num_signers);
-        let mut storage = (self.storage_constructor)();
 
         let mut signer_set =
             testing::wsts::SignerSet::new(&signer_info, self.signing_threshold as u32, || {
@@ -360,7 +317,7 @@
             });
 
         let (aggregate_key, bitcoin_chain_tip, test_data) = self
-            .prepare_database_and_run_dkg(&mut storage, &mut rng, &mut signer_set)
+            .prepare_database_and_run_dkg(&mut rng, &mut signer_set)
             .await;
 
         let original_test_data = test_data.clone();
@@ -418,7 +375,7 @@
 
         let mut test_data = test_data_rc.into_inner();
         test_data.remove(original_test_data);
-        Self::write_test_data(&test_data, &mut storage).await;
+        self.write_test_data(&test_data).await;
 
         for (chain_tip, tx, amt) in [
             (&block_a1, &tx_a1, 0xA1),
@@ -435,7 +392,9 @@
                 amount: amt,
                 public_key: bitcoin::XOnlyPublicKey::from(aggregate_key),
             };
-            let signer_utxo = storage
+            let signer_utxo = self
+                .context
+                .get_storage()
                 .get_signer_utxo(&chain_tip.block_hash, &aggregate_key)
                 .await
                 .unwrap()
@@ -449,7 +408,6 @@
         let mut rng = rand::rngs::StdRng::seed_from_u64(46);
         let network = network::in_memory::Network::new();
         let signer_info = testing::wsts::generate_signer_info(&mut rng, self.num_signers);
-        let mut storage = (self.storage_constructor)();
 
         let mut signer_set =
             testing::wsts::SignerSet::new(&signer_info, self.signing_threshold as u32, || {
@@ -457,7 +415,7 @@
             });
 
         let (aggregate_key, bitcoin_chain_tip, mut test_data) = self
-            .prepare_database_and_run_dkg(&mut storage, &mut rng, &mut signer_set)
+            .prepare_database_and_run_dkg(&mut rng, &mut signer_set)
             .await;
 
         let original_test_data = test_data.clone();
@@ -515,16 +473,20 @@
         };
 
         test_data.remove(original_test_data);
-        Self::write_test_data(&test_data, &mut storage).await;
-
-        let chain_tip = storage
+        self.write_test_data(&test_data).await;
+
+        let chain_tip = self
+            .context
+            .get_storage()
             .get_bitcoin_canonical_chain_tip()
             .await
             .expect("storage failure")
             .expect("missing block");
         assert_eq!(chain_tip, block_ref.block_hash);
 
-        let signer_utxo = storage
+        let signer_utxo = self
+            .context
+            .get_storage()
             .get_signer_utxo(&chain_tip, &aggregate_key)
             .await
             .unwrap()
