//! # Transaction signer
//!
//! This module contains the transaction signer, which is the component of the sBTC signer
//! responsible for participating in signing rounds.
//!
//! For more details, see the [`TxSignerEventLoop`] documentation.

use std::collections::BTreeSet;
use std::collections::HashMap;
use std::time::Duration;

<<<<<<< HEAD
use crate::bitcoin::utxo;
use crate::bitcoin::utxo::GetFees;
use crate::bitcoin::validation::BitcoinTxContext;
use crate::bitcoin::BitcoinInteract;
=======
use crate::bitcoin::validation::BitcoinTxContext;
>>>>>>> 00982622
use crate::context::Context;
use crate::context::P2PEvent;
use crate::context::SignerCommand;
use crate::context::SignerEvent;
use crate::context::SignerSignal;
use crate::context::TxCoordinatorEvent;
use crate::context::TxSignerEvent;
use crate::ecdsa::SignEcdsa as _;
use crate::error::Error;
use crate::keys::PrivateKey;
use crate::keys::PublicKey;
use crate::message;
use crate::message::StacksTransactionSignRequest;
use crate::network;
use crate::signature::SighashDigest as _;
use crate::stacks::contracts::AsContractCall as _;
use crate::stacks::contracts::ContractCall;
use crate::stacks::contracts::ReqContext;
use crate::stacks::contracts::StacksTx;
use crate::stacks::wallet::MultisigTx;
use crate::stacks::wallet::SignerWallet;
use crate::storage::model;
use crate::storage::DbRead;
use crate::storage::DbWrite as _;
use crate::wsts_state_machine::SignerStateMachine;

use bitcoin::hashes::Hash;
use bitcoin::TapSighash;
use futures::StreamExt;
use wsts::net::DkgEnd;
use wsts::net::DkgStatus;
use wsts::net::Message as WstsNetMessage;

#[cfg_attr(doc, aquamarine::aquamarine)]
/// # Transaction signer event loop
///
/// This struct contains the implementation of the transaction signer
/// logic. The event loop subscribes to storage update notifications from
/// the block observer, and listens to signer messages over the signer
/// network.
///
/// ## On block observer notification
///
/// When the signer receives a notification from the block observer,
/// indicating that new blocks have been added to the signer state, it must
/// go over each of the pending requests and decide whether to accept or
/// reject it. The decision is then persisted and broadcast to the other
/// signers. The following flowchart illustrates the flow.
///
/// ```mermaid
/// flowchart TD
///     SU[Block observer notification] --> FPR(Fetch pending requests)
///     FPR --> NR(Next request)
///     NR --> |deposit/withdraw| DAR(Decide to accept/reject)
///     NR ----> |none| DONE[Done]
///     DAR --> PD(Persist decision)
///     PD --> BD(Broadcast decision)
///     BD --> NR
/// ```
///
/// ## On signer message
///
/// When the signer receives a message from another signer, it needs to do
/// a few different things depending on the type of the message.
///
/// - **Signer decision**: When receiving a signer decision, the
///   transaction signer only needs to persist the decision to its
///   database.
/// - **Stacks sign request**: When receiving a request to sign a stacks
///   transaction, the signer must verify that it has decided to sign the
///   transaction, and if it has, send a transaction signature back over
///   the network.
/// - **Bitcoin sign request**: When receiving a request to sign a bitcoin
///   transaction, the signer must verify that it has decided to accept all
///   requests that the transaction fulfills. Once verified, the
///   transaction signer creates a dedicated WSTS state machine to
///   participate in a signing round for this transaction. Thereafter, the
///   signer sends a bitcoin transaction sign ack message back over the
///   network to signal its readiness.
/// - **WSTS message**: When receiving a WSTS message, the signer will look
///   up the corresponding state machine and dispatch the WSTS message to
///   it.
///
/// The following flowchart illustrates the process.
///
/// ```mermaid
/// flowchart TD
///     SM[Signer message received] --> |Signer decision| PD(Persist decision)
///
///     SM --> |Stacks sign request| CD1(Check decision)
///     CD1 --> SS(Send signature)
///
///     SM --> |Bitcoin sign request| CD2(Check decision)
///     CD2 --> WSM(Create WSTS state machine)
///     WSM --> ACK(Send Ack message)
///
///     SM --> |WSTS message| RWSM(Relay to WSTS state machine)
/// ```
#[derive(Debug)]
pub struct TxSignerEventLoop<Context, Network, Rng> {
    /// The signer context.
    pub context: Context,
    /// Interface to the signer network.
    pub network: Network,
    /// Private key of the signer for network communication.
    pub signer_private_key: PrivateKey,
    /// WSTS state machines for active signing rounds and DKG rounds
    ///
    /// - For signing rounds, the TxID is the ID of the transaction to be
    ///   signed.
    ///
    /// - For DKG rounds, TxID should be the ID of the transaction that
    ///   defined the signer set.
    pub wsts_state_machines: HashMap<bitcoin::Txid, SignerStateMachine>,
    /// The threshold for the signer
    pub threshold: u32,
    /// How many bitcoin blocks back from the chain tip the signer will look for requests.
    pub context_window: u16,
    /// Random number generator used for encryption
    pub rng: Rng,
    /// The time the signer should pause for after receiving a DKG begin message
    /// before relaying to give the other signers time to catch up.
    pub dkg_begin_pause: Option<Duration>,
}

/// This function defines which messages this event loop is interested
/// in.
fn run_loop_message_filter(signal: &SignerSignal) -> bool {
    match signal {
        SignerSignal::Event(SignerEvent::P2P(P2PEvent::MessageReceived(msg))) => !matches!(
            msg.payload,
            message::Payload::SignerDepositDecision(_)
                | message::Payload::SignerWithdrawalDecision(_)
                | message::Payload::StacksTransactionSignature(_)
                | message::Payload::BitcoinTransactionSignAck(_)
        ),
        SignerSignal::Command(SignerCommand::Shutdown)
        | SignerSignal::Event(SignerEvent::TxCoordinator(TxCoordinatorEvent::MessageGenerated(
            _,
        ))) => true,
        _ => false,
    }
}

impl<C, N, Rng> TxSignerEventLoop<C, N, Rng>
where
    C: Context,
    N: network::MessageTransfer,
    Rng: rand::RngCore + rand::CryptoRng,
{
    /// Run the signer event loop
    #[tracing::instrument(
        skip_all,
        fields(public_key = %self.signer_public_key()),
        name = "tx-signer"
    )]
    pub async fn run(mut self) -> Result<(), Error> {
        if let Err(error) = self.context.signal(TxSignerEvent::EventLoopStarted.into()) {
            tracing::error!(%error, "error signalling event loop start");
            return Err(error);
        };
        let mut signal_stream = self.context.as_signal_stream(run_loop_message_filter);

        while let Some(message) = signal_stream.next().await {
            match message {
                SignerSignal::Command(SignerCommand::Shutdown) => break,
                SignerSignal::Command(SignerCommand::P2PPublish(_)) => {}
                SignerSignal::Event(event) => match event {
                    SignerEvent::TxCoordinator(TxCoordinatorEvent::MessageGenerated(msg))
                    | SignerEvent::P2P(P2PEvent::MessageReceived(msg)) => {
                        if let Err(error) = self.handle_signer_message(&msg).await {
                            tracing::error!(%error, "error handling signer message");
                        }
                    }
                    _ => {}
                },
            }
        }

        tracing::info!("transaction signer event loop has been stopped");
        Ok(())
    }

    #[tracing::instrument(skip_all, fields(chain_tip = tracing::field::Empty))]
    async fn handle_signer_message(&mut self, msg: &network::Msg) -> Result<(), Error> {
        if !msg.verify() {
            tracing::warn!("unable to verify message");
            return Err(Error::InvalidSignature);
        }

        let chain_tip_report = self
            .inspect_msg_chain_tip(msg.signer_pub_key, &msg.bitcoin_chain_tip)
            .await?;
        let MsgChainTipReport {
            sender_is_coordinator,
            chain_tip_status,
            chain_tip,
        } = chain_tip_report;

        let span = tracing::Span::current();
        span.record("chain_tip", tracing::field::display(chain_tip));
        tracing::trace!(
            %sender_is_coordinator,
            %chain_tip_status,
            sender = %msg.signer_pub_key,
            payload = %msg.inner.payload,
            "handling message from signer"
        );

        match (&msg.inner.payload, sender_is_coordinator, chain_tip_status) {
            (
                message::Payload::StacksTransactionSignRequest(request),
                true,
                ChainTipStatus::Canonical,
            ) => {
                self.handle_stacks_transaction_sign_request(
                    request,
                    &msg.bitcoin_chain_tip,
                    &msg.signer_pub_key,
                )
                .await?;
            }

            (
                message::Payload::BitcoinTransactionSignRequest(request),
                true,
                ChainTipStatus::Canonical,
            ) => {
                tracing::debug!("handling bitcoin transaction sign request");
                self.handle_bitcoin_transaction_sign_request(request, &msg.bitcoin_chain_tip)
                    .await?;
            }

            (message::Payload::WstsMessage(wsts_msg), _, _) => {
                self.handle_wsts_message(
                    wsts_msg,
                    &msg.bitcoin_chain_tip,
                    msg.signer_pub_key,
                    &chain_tip_report,
                )
                .await?;
            }

            (
                message::Payload::SweepTransactionInfo(sweep_tx),
                is_coordinator,
                ChainTipStatus::Canonical,
            ) => {
                if !is_coordinator {
                    tracing::warn!("received sweep transaction info from non-coordinator");
                    return Ok(());
                }

                tracing::debug!(
                    txid = %sweep_tx.txid,
                    sweep_broadcast_at = %sweep_tx.created_at_block_hash,
                    "received sweep transaction info; storing it"
                );
                self.context
                    .get_storage_mut()
                    .write_sweep_transaction(&sweep_tx.into())
                    .await?;
            }

            (message::Payload::BitcoinPreSignRequest(requests), _, _) => {
<<<<<<< HEAD
                self.handle_sbtc_requests_context_message(requests, &msg.bitcoin_chain_tip)
                    .await?;
                self.context
                    .signal(TxSignerEvent::BitcoinPreSignRequestReceived.into())?;
=======
                self.handle_bitcoin_pre_sign_request(requests, &msg.bitcoin_chain_tip)
                    .await?;
>>>>>>> 00982622
            }
            // Message types ignored by the transaction signer
            (message::Payload::StacksTransactionSignature(_), _, _)
            | (message::Payload::BitcoinTransactionSignAck(_), _, _)
            | (message::Payload::SignerDepositDecision(_), _, _)
            | (message::Payload::SignerWithdrawalDecision(_), _, _) => (),

            // Any other combination should be logged
            _ => {
                tracing::warn!(?msg, ?chain_tip_report, "unexpected message");
            }
        };

        Ok(())
    }

    /// Find out the status of the given chain tip
    #[tracing::instrument(skip_all)]
    async fn inspect_msg_chain_tip(
        &mut self,
        msg_sender: PublicKey,
        msg_bitcoin_chain_tip: &model::BitcoinBlockHash,
    ) -> Result<MsgChainTipReport, Error> {
        let storage = self.context.get_storage();

        let chain_tip = storage
            .get_bitcoin_canonical_chain_tip()
            .await?
            .ok_or(Error::NoChainTip)?;

        let is_known = storage
            .get_bitcoin_block(msg_bitcoin_chain_tip)
            .await?
            .is_some();
        let is_canonical = msg_bitcoin_chain_tip == &chain_tip;

        let signer_set = self.get_signer_public_keys(&chain_tip).await?;
        let sender_is_coordinator = crate::transaction_coordinator::given_key_is_coordinator(
            msg_sender,
            &chain_tip,
            &signer_set,
        );

        let chain_tip_status = match (is_known, is_canonical) {
            (true, true) => ChainTipStatus::Canonical,
            (true, false) => ChainTipStatus::Known,
            (false, _) => ChainTipStatus::Unknown,
        };

        Ok(MsgChainTipReport {
            sender_is_coordinator,
            chain_tip_status,
            chain_tip,
        })
    }

    /// Processes the [`BitcoinPreSignRequest`] message.
    /// The signer reconstructs the sighashes for the provided requests
    /// based on the current state of its UTXO and fee details obtained
    /// from the coordinator.
    /// It validates the transactions and records its intent to sign them
    /// in the database.
    #[tracing::instrument(skip_all)]
<<<<<<< HEAD
    pub async fn handle_sbtc_requests_context_message(
=======
    pub async fn handle_bitcoin_pre_sign_request(
>>>>>>> 00982622
        &mut self,
        request: &message::BitcoinPreSignRequest,
        bitcoin_chain_tip: &model::BitcoinBlockHash,
    ) -> Result<(), Error> {
<<<<<<< HEAD
        let bitcoin_block = self
            .context
            .get_storage()
=======
        let db = self.context.get_storage_mut();
        let bitcoin_block = db
>>>>>>> 00982622
            .get_bitcoin_block(bitcoin_chain_tip)
            .await
            .map_err(|_| Error::NoChainTip)?
            .ok_or_else(|| Error::NoChainTip)?;

        let (maybe_aggregate_key, _signer_set) = self
            .get_signer_set_and_aggregate_key(bitcoin_chain_tip)
            .await?;
<<<<<<< HEAD
        let aggregate_key = maybe_aggregate_key.ok_or(Error::NoDkgShares)?;

        let mut signer_state = self
            .get_btc_state(bitcoin_chain_tip, &aggregate_key)
            .await?;
        // Update the signer state with the fees and fee rate from the
        // coordinator.
        signer_state.last_fees = request.last_fees;
        signer_state.fee_rate = request.fee_rate;

        let bitcoin_tx_context = BitcoinTxContext {
            chain_tip: *bitcoin_chain_tip,
            chain_tip_height: bitcoin_block.block_height,
            signer_state,
            signer_public_key: self.signer_public_key(),
            aggregate_key,
            request_packages: request.requests.clone(),
        };

        let sighashes = bitcoin_tx_context
            .construct_package_sighashes(&self.context)
=======

        let btc_ctx = BitcoinTxContext {
            chain_tip: *bitcoin_chain_tip,
            chain_tip_height: bitcoin_block.block_height,
            context_window: self.context_window,
            signer_public_key: self.signer_public_key(),
            aggregate_key: maybe_aggregate_key.ok_or(Error::NoDkgShares)?,
        };

        tracing::debug!("validating bitcoin transaction pre-sign");
        let sighashes = request
            .construct_package_sighashes(&self.context, &btc_ctx)
>>>>>>> 00982622
            .await?;

        let deposits_sighashes: Vec<model::BitcoinTxSigHash> =
            sighashes.iter().flat_map(|s| s.to_input_rows()).collect();

        let withdrawals_outputs: Vec<model::BitcoinWithdrawalOutput> = sighashes
            .iter()
            .flat_map(|s| s.to_withdrawal_rows())
            .collect();

<<<<<<< HEAD
        self.context
            .get_storage_mut()
            .write_bitcoin_txs_sighashes(&deposits_sighashes)
            .await?;

        self.context
            .get_storage_mut()
            .write_bitcoin_withdrawals_outputs(&withdrawals_outputs)
=======
        tracing::debug!("storing sighashes to the database");
        db.write_bitcoin_txs_sighashes(&deposits_sighashes).await?;

        db.write_bitcoin_withdrawals_outputs(&withdrawals_outputs)
>>>>>>> 00982622
            .await?;

        Ok(())
    }

    #[tracing::instrument(skip_all)]
    async fn handle_bitcoin_transaction_sign_request(
        &mut self,
        request: &message::BitcoinTransactionSignRequest,
        bitcoin_chain_tip: &model::BitcoinBlockHash,
    ) -> Result<(), Error> {
        let is_valid_sign_request = self
            .is_valid_bitcoin_transaction_sign_request(request)
            .await?;

        if is_valid_sign_request {
            let new_state_machine = SignerStateMachine::load(
                &self.context.get_storage_mut(),
                request.aggregate_key,
                self.threshold,
                self.signer_private_key,
            )
            .await?;

            let txid = request.tx.compute_txid();

            self.wsts_state_machines.insert(txid, new_state_machine);

            let msg = message::BitcoinTransactionSignAck {
                txid: request.tx.compute_txid(),
            };

            self.send_message(msg, bitcoin_chain_tip).await?;
        } else {
            tracing::warn!("received invalid sign request");
        }

        Ok(())
    }

    async fn is_valid_bitcoin_transaction_sign_request(
        &self,
        _request: &message::BitcoinTransactionSignRequest,
    ) -> Result<bool, Error> {
        let signer_pub_key = self.signer_public_key();
        let _accepted_deposit_requests = self
            .context
            .get_storage()
            .get_accepted_deposit_requests(&signer_pub_key)
            .await?;

        // TODO(286): Validate transaction
        // - Ensure all inputs are either accepted deposit requests
        //    or directly spendable by the signers.
        // - Ensure all outputs are either accepted withdrawals
        //    or pays to an approved signer set.
        // - Ensure the transaction fee is lower than the minimum
        //    `max_fee` of any request.

        Ok(true)
    }

    #[tracing::instrument(skip_all)]
    async fn handle_stacks_transaction_sign_request(
        &mut self,
        request: &StacksTransactionSignRequest,
        bitcoin_chain_tip: &model::BitcoinBlockHash,
        origin_public_key: &PublicKey,
    ) -> Result<(), Error> {
        self.assert_valid_stacks_tx_sign_request(request, bitcoin_chain_tip, origin_public_key)
            .await?;

        // We need to set the nonce in order to get the exact transaction
        // that we need to sign.
        let wallet = SignerWallet::load(&self.context, bitcoin_chain_tip).await?;
        wallet.set_nonce(request.nonce);

        let multi_sig = MultisigTx::new_tx(&request.contract_tx, &wallet, request.tx_fee);
        let txid = multi_sig.tx().txid();

        // TODO(517): Remove the digest field from the request object and
        // serialize the entire message.
        debug_assert_eq!(multi_sig.tx().digest(), request.digest);
        debug_assert_eq!(txid, request.txid);

        let signature = crate::signature::sign_stacks_tx(multi_sig.tx(), &self.signer_private_key);

        let msg = message::StacksTransactionSignature { txid, signature };

        self.send_message(msg, bitcoin_chain_tip).await?;

        Ok(())
    }

    /// Constructs a new [`utxo::SignerBtcState`] based on the current market
    /// fee rate, the signer's UTXO, and the last sweep package.
    #[tracing::instrument(skip(self, aggregate_key))]
    pub async fn get_btc_state(
        &mut self,
        chain_tip: &model::BitcoinBlockHash,
        aggregate_key: &PublicKey,
    ) -> Result<utxo::SignerBtcState, Error> {
        let bitcoin_client = self.context.get_bitcoin_client();
        let fee_rate = bitcoin_client.estimate_fee_rate().await?;

        // Retrieve the signer's current UTXO.
        let utxo = self
            .context
            .get_storage()
            .get_signer_utxo(chain_tip, self.context_window)
            .await?
            .ok_or(Error::MissingSignerUtxo)?;

        // Retrieve the last sweep package for the above UTXO. These are
        // transactions which exist in the mempool.
        let last_sweep_package = self
            .context
            .get_storage()
            .get_latest_unconfirmed_sweep_transactions(
                chain_tip,
                self.context_window,
                &utxo.outpoint.txid.into(),
            )
            .await?;

        // Calculate the last fees paid by the signer based on the latest sweep
        // package.
        let last_fees = last_sweep_package.get_fees()?;

        Ok(utxo::SignerBtcState {
            fee_rate,
            utxo,
            public_key: bitcoin::XOnlyPublicKey::from(aggregate_key),
            last_fees,
            magic_bytes: [b'T', b'3'], //TODO(#472): Use the correct magic bytes.
        })
    }

    /// Check that the transaction is indeed valid. We specific checks that
    /// are run depend on the transaction being signed.
    #[tracing::instrument(skip_all, fields(sender = %origin_public_key, txid = %request.txid), err)]
    pub async fn assert_valid_stacks_tx_sign_request(
        &self,
        request: &StacksTransactionSignRequest,
        chain_tip: &model::BitcoinBlockHash,
        origin_public_key: &PublicKey,
    ) -> Result<(), Error> {
        let db = self.context.get_storage();
        let public_key = self.signer_public_key();

        let Some(shares) = db.get_encrypted_dkg_shares(&request.aggregate_key).await? else {
            return Err(Error::MissingDkgShares(request.aggregate_key));
        };
        // There is one check that applies to all Stacks transactions, and
        // that check is that the current signer is in the signing set
        // associated with the given aggregate key. We do this check here.
        if !shares.signer_set_public_keys.contains(&public_key) {
            return Err(Error::ValidationSignerSet(request.aggregate_key));
        }

        let Some(block) = db.get_bitcoin_block(chain_tip).await? else {
            return Err(Error::MissingBitcoinBlock(*chain_tip));
        };

        let req_ctx = ReqContext {
            chain_tip: block.into(),
            context_window: self.context_window,
            origin: *origin_public_key,
            aggregate_key: request.aggregate_key,
            signatures_required: shares.signature_share_threshold,
            deployer: self.context.config().signer.deployer,
        };
        let ctx = &self.context;
        tracing::info!("running validation on stacks transaction");
        match &request.contract_tx {
            StacksTx::ContractCall(ContractCall::AcceptWithdrawalV1(contract)) => {
                contract.validate(ctx, &req_ctx).await?
            }
            StacksTx::ContractCall(ContractCall::CompleteDepositV1(contract)) => {
                contract.validate(ctx, &req_ctx).await?
            }
            StacksTx::ContractCall(ContractCall::RejectWithdrawalV1(contract)) => {
                contract.validate(ctx, &req_ctx).await?
            }
            StacksTx::ContractCall(ContractCall::RotateKeysV1(contract)) => {
                contract.validate(ctx, &req_ctx).await?
            }
            StacksTx::SmartContract(smart_contract) => {
                smart_contract.validate(ctx, &req_ctx).await?
            }
        };

        tracing::info!("stacks validation finished successfully");
        Ok(())
    }

    #[tracing::instrument(skip_all, fields(txid = %msg.txid))]
    async fn handle_wsts_message(
        &mut self,
        msg: &message::WstsMessage,
        bitcoin_chain_tip: &model::BitcoinBlockHash,
        msg_public_key: PublicKey,
        chain_tip_report: &MsgChainTipReport,
    ) -> Result<(), Error> {
        match &msg.inner {
            WstsNetMessage::DkgBegin(_) => {
                tracing::info!("handling DkgBegin");

                if !chain_tip_report.sender_is_coordinator {
                    tracing::warn!("Got coordinator message from wrong signer");
                    return Ok(());
                }

                let signer_public_keys = self.get_signer_public_keys(bitcoin_chain_tip).await?;

                let state_machine = SignerStateMachine::new(
                    signer_public_keys,
                    self.threshold,
                    self.signer_private_key,
                )?;
                self.wsts_state_machines.insert(msg.txid, state_machine);

                if let Some(pause) = self.dkg_begin_pause {
                    // Let's give the others some slack
                    tracing::debug!(
                        "Sleeping a bit to give the other peers some slack to get DkgBegin"
                    );
                    tokio::time::sleep(pause).await;
                }

                self.relay_message(msg.txid, &msg.inner, bitcoin_chain_tip)
                    .await?;
            }
            WstsNetMessage::DkgPrivateBegin(_) => {
                tracing::info!("handling DkgPrivateBegin");
                if !chain_tip_report.sender_is_coordinator {
                    tracing::warn!("Got coordinator message from wrong signer");
                    return Ok(());
                }

                self.relay_message(msg.txid, &msg.inner, bitcoin_chain_tip)
                    .await?;
            }
            WstsNetMessage::DkgPublicShares(dkg_public_shares) => {
                tracing::info!(
                    signer_id = %dkg_public_shares.signer_id,
                    "handling DkgPublicShares",
                );
                let public_keys = match self.wsts_state_machines.get(&msg.txid) {
                    Some(state_machine) => &state_machine.public_keys,
                    None => return Err(Error::MissingStateMachine),
                };
                let signer_public_key = match public_keys.signers.get(&dkg_public_shares.signer_id)
                {
                    Some(key) => PublicKey::from(key),
                    None => return Err(Error::MissingPublicKey),
                };

                if signer_public_key != msg_public_key {
                    return Err(Error::InvalidSignature);
                }
                self.relay_message(msg.txid, &msg.inner, bitcoin_chain_tip)
                    .await?;
            }
            WstsNetMessage::DkgPrivateShares(dkg_private_shares) => {
                tracing::info!(
                    signer_id = %dkg_private_shares.signer_id,
                    "handling DkgPrivateShares"
                );
                let public_keys = match self.wsts_state_machines.get(&msg.txid) {
                    Some(state_machine) => &state_machine.public_keys,
                    None => return Err(Error::MissingStateMachine),
                };
                let signer_public_key = match public_keys.signers.get(&dkg_private_shares.signer_id)
                {
                    Some(key) => PublicKey::from(key),
                    None => return Err(Error::MissingPublicKey),
                };

                if signer_public_key != msg_public_key {
                    return Err(Error::InvalidSignature);
                }
                self.relay_message(msg.txid, &msg.inner, bitcoin_chain_tip)
                    .await?;
            }
            WstsNetMessage::DkgEndBegin(_) => {
                tracing::info!("handling DkgEndBegin");
                if !chain_tip_report.sender_is_coordinator {
                    tracing::warn!("Got coordinator message from wrong signer");
                    return Ok(());
                }
                self.relay_message(msg.txid, &msg.inner, bitcoin_chain_tip)
                    .await?;
            }
            // Clippy complains about how we could refactor this to use the
            // `std::collections::hash_map::Entry` type here to make things
            // more idiomatic. The issue with that approach is that it
            // requires a mutable reference of the `wsts_state_machines`
            // self to be taken at the same time as an immutable reference.
            // The compiler will complain about this, so we silence the
            // warning.
            #[allow(clippy::map_entry)]
            WstsNetMessage::NonceRequest(request) => {
                tracing::info!("handling NonceRequest");
                if !chain_tip_report.sender_is_coordinator {
                    tracing::warn!("Got coordinator message from wrong signer");
                    return Ok(());
                }

                let db = self.context.get_storage();
                Self::validate_bitcoin_sign_request(&db, &request.message).await?;

                if !self.wsts_state_machines.contains_key(&msg.txid) {
                    let (maybe_aggregate_key, _) = self
                        .get_signer_set_and_aggregate_key(bitcoin_chain_tip)
                        .await?;

                    let state_machine = SignerStateMachine::load(
                        &db,
                        maybe_aggregate_key.ok_or(Error::NoDkgShares)?,
                        self.threshold,
                        self.signer_private_key,
                    )
                    .await?;

                    self.wsts_state_machines.insert(msg.txid, state_machine);
                }
                self.relay_message(msg.txid, &msg.inner, bitcoin_chain_tip)
                    .await?;
            }
            WstsNetMessage::SignatureShareRequest(request) => {
                tracing::info!("handling SignatureShareRequest");
                if !chain_tip_report.sender_is_coordinator {
                    tracing::warn!("Got coordinator message from wrong signer");
                    return Ok(());
                }

                let db = self.context.get_storage();
                Self::validate_bitcoin_sign_request(&db, &request.message).await?;
                self.relay_message(msg.txid, &msg.inner, bitcoin_chain_tip)
                    .await?;
            }
            WstsNetMessage::DkgEnd(dkg_end) => {
                match &dkg_end.status {
                    DkgStatus::Success => {
                        tracing::info!(
                            signer_id = %dkg_end.signer_id,
                            "handling DkgEnd success from signer"
                        );
                    }
                    DkgStatus::Failure(fail) => {
                        // TODO(#414): handle DKG failure
                        tracing::info!(
                            signer_id = %dkg_end.signer_id,
                            reason = ?fail,
                            "handling DkgEnd failure",
                        );
                    }
                }
            }
            WstsNetMessage::NonceResponse(_) | WstsNetMessage::SignatureShareResponse(_) => {
                tracing::trace!("ignoring message");
            }
        }

        Ok(())
    }

    #[tracing::instrument(skip_all)]
    async fn relay_message(
        &mut self,
        txid: bitcoin::Txid,
        msg: &WstsNetMessage,
        bitcoin_chain_tip: &model::BitcoinBlockHash,
    ) -> Result<(), Error> {
        let Some(state_machine) = self.wsts_state_machines.get_mut(&txid) else {
            tracing::warn!("missing signing round");
            return Ok(());
        };

        let outbound_messages = state_machine.process(msg).map_err(Error::Wsts)?;

        for outbound_message in outbound_messages.iter() {
            // The WSTS state machine assume we read our own messages
            state_machine
                .process(outbound_message)
                .map_err(Error::Wsts)?;
        }

        for outbound in outbound_messages {
            // We cannot store DKG shares until the signer state machine
            // emits a DkgEnd message, because that is the only way to know
            // whether it has truly received all relevant messages from its
            // peers.
            if let WstsNetMessage::DkgEnd(DkgEnd { status: DkgStatus::Success, .. }) = outbound {
                self.store_dkg_shares(&txid).await?;
            }
            let msg = message::WstsMessage { txid, inner: outbound };

            self.send_message(msg, bitcoin_chain_tip).await?;
        }

        Ok(())
    }

    /// Check whether we will sign the message, which is supposed to be a
    /// bitcoin sighash
    async fn validate_bitcoin_sign_request<D>(db: &D, message: &[u8]) -> Result<(), Error>
    where
        D: DbRead,
    {
        let sighash = TapSighash::from_slice(message)
            .map_err(Error::SigHashConversion)?
            .into();

        match db.will_sign_bitcoin_tx_sighash(&sighash).await? {
            Some(true) => Ok(()),
            Some(false) => Err(Error::InvalidSigHash(sighash)),
            None => Err(Error::UnknownSigHash(sighash)),
        }
    }

    #[tracing::instrument(skip(self))]
    async fn store_dkg_shares(&mut self, txid: &bitcoin::Txid) -> Result<(), Error> {
        let state_machine = self
            .wsts_state_machines
            .get(txid)
            .ok_or(Error::MissingStateMachine)?;

        let encrypted_dkg_shares = state_machine.get_encrypted_dkg_shares(&mut self.rng)?;

        tracing::debug!("storing DKG shares");
        self.context
            .get_storage_mut()
            .write_encrypted_dkg_shares(&encrypted_dkg_shares)
            .await?;

        Ok(())
    }

    #[tracing::instrument(skip_all)]
    async fn send_message(
        &mut self,
        msg: impl Into<message::Payload>,
        bitcoin_chain_tip: &model::BitcoinBlockHash,
    ) -> Result<(), Error> {
        let payload: message::Payload = msg.into();
        tracing::trace!(%payload, "broadcasting message");

        let msg = payload
            .to_message(*bitcoin_chain_tip)
            .sign_ecdsa(&self.signer_private_key)?;

        self.network.broadcast(msg.clone()).await?;
        self.context
            .signal(TxSignerEvent::MessageGenerated(msg).into())?;

        Ok(())
    }

    /// Return the signing set that can make sBTC related contract calls
    /// along with the current aggregate key to use for locking UTXOs on
    /// bitcoin.
    ///
    /// The aggregate key fetched here is the one confirmed on the
    /// canonical Stacks blockchain as part of a `rotate-keys` contract
    /// call. It will be the public key that is the result of a DKG run. If
    /// there are no rotate-keys transactions on the canonical stacks
    /// blockchain, then we fall back on the last known DKG shares row in
    /// our database, and return None as the aggregate key if no DKG shares
    /// can be found, implying that this signer has not participated in
    /// DKG.
    #[tracing::instrument(skip_all)]
    pub async fn get_signer_set_and_aggregate_key(
        &self,
        bitcoin_chain_tip: &model::BitcoinBlockHash,
    ) -> Result<(Option<PublicKey>, BTreeSet<PublicKey>), Error> {
        let db = self.context.get_storage();

        // We are supposed to submit a rotate-keys transaction after
        // running DKG, but that transaction may not have been submitted
        // yet (if we have just run DKG) or it may not have been confirmed
        // on the canonical Stacks blockchain.
        //
        // If the signers have already run DKG, then we know that all
        // participating signers should have the same view of the latest
        // aggregate key, so we can fall back on the stored DKG shares for
        // getting the current aggregate key and associated signing set.
        match db.get_last_key_rotation(bitcoin_chain_tip).await? {
            Some(last_key) => {
                let aggregate_key = last_key.aggregate_key;
                let signer_set = last_key.signer_set.into_iter().collect();
                Ok((Some(aggregate_key), signer_set))
            }
            None => match db.get_latest_encrypted_dkg_shares().await? {
                Some(shares) => {
                    let signer_set = shares.signer_set_public_keys.into_iter().collect();
                    Ok((Some(shares.aggregate_key), signer_set))
                }
                None => Ok((None, self.context.config().signer.bootstrap_signing_set())),
            },
        }
    }

    /// Get the set of public keys for the current signing set.
    ///
    /// If there is a successful `rotate-keys` transaction in the database
    /// then we should use that as the source of truth for the current
    /// signing set, otherwise we fall back to the bootstrap keys in our
    /// config.
    #[tracing::instrument(skip_all)]
    pub async fn get_signer_public_keys(
        &self,
        chain_tip: &model::BitcoinBlockHash,
    ) -> Result<BTreeSet<PublicKey>, Error> {
        let db = self.context.get_storage();

        // Get the last rotate-keys transaction from the database on the
        // canonical Stacks blockchain (which we identify using the
        // canonical bitcoin blockchain). If we don't have such a
        // transaction then get the bootstrap keys from our config.
        match db.get_last_key_rotation(chain_tip).await? {
            Some(last_key) => Ok(last_key.signer_set.into_iter().collect()),
            None => Ok(self.context.config().signer.bootstrap_signing_set()),
        }
    }

    fn signer_public_key(&self) -> PublicKey {
        PublicKey::from_private_key(&self.signer_private_key)
    }
}

/// Relevant information for validating incoming messages
/// relating to a particular chain tip.
#[derive(Debug, Clone, Copy)]
struct MsgChainTipReport {
    /// Whether the sender of the incoming message is the coordinator for this chain tip.
    sender_is_coordinator: bool,
    /// The status of the chain tip relative to the signers' perspective.
    chain_tip_status: ChainTipStatus,
    /// The bitcoin chain tip.
    chain_tip: model::BitcoinBlockHash,
}

/// The status of a chain tip relative to the known blocks in the signer database.
#[derive(Debug, Clone, Copy, strum::Display)]
#[strum(serialize_all = "SCREAMING_SNAKE_CASE")]
enum ChainTipStatus {
    /// The chain tip is the tip of the canonical fork.
    Canonical,
    /// The chain tip is for a known block, but is not the canonical chain tip.
    Known,
    /// The chain tip belongs to a block that hasn't been seen yet.
    Unknown,
}

#[cfg(test)]
mod tests {
    use crate::bitcoin::MockBitcoinInteract;
    use crate::emily_client::MockEmilyInteract;
    use crate::stacks::api::MockStacksInteract;
    use crate::storage::in_memory::SharedStore;
    use crate::testing;
    use crate::testing::context::*;

    fn test_environment() -> testing::transaction_signer::TestEnvironment<
        TestContext<
            SharedStore,
            WrappedMock<MockBitcoinInteract>,
            WrappedMock<MockStacksInteract>,
            WrappedMock<MockEmilyInteract>,
        >,
    > {
        let test_model_parameters = testing::storage::model::Params {
            num_bitcoin_blocks: 20,
            num_stacks_blocks_per_bitcoin_block: 3,
            num_deposit_requests_per_block: 5,
            num_withdraw_requests_per_block: 5,
            num_signers_per_request: 0,
        };

        let context = TestContext::builder()
            .with_in_memory_storage()
            .with_mocked_clients()
            .build();

        // TODO: fix tech debt #893 then raise threshold to 5
        testing::transaction_signer::TestEnvironment {
            context,
            context_window: 6,
            num_signers: 7,
            signing_threshold: 3,
            test_model_parameters,
        }
    }

    #[ignore = "we have a test for this"]
    #[tokio::test]
    async fn should_respond_to_bitcoin_transaction_sign_requests() {
        test_environment()
            .assert_should_respond_to_bitcoin_transaction_sign_requests()
            .await;
    }

    #[ignore = "we have a test for this"]
    #[tokio::test]
    async fn should_be_able_to_participate_in_dkg() {
        test_environment()
            .assert_should_be_able_to_participate_in_dkg()
            .await;
    }

    #[ignore = "we have a test for this"]
    #[tokio::test]
    async fn should_be_able_to_participate_in_signing_round() {
        test_environment()
            .assert_should_be_able_to_participate_in_signing_round()
            .await;
    }
}<|MERGE_RESOLUTION|>--- conflicted
+++ resolved
@@ -9,14 +9,10 @@
 use std::collections::HashMap;
 use std::time::Duration;
 
-<<<<<<< HEAD
 use crate::bitcoin::utxo;
-use crate::bitcoin::utxo::GetFees;
+use crate::bitcoin::utxo::GetFees as _;
 use crate::bitcoin::validation::BitcoinTxContext;
-use crate::bitcoin::BitcoinInteract;
-=======
-use crate::bitcoin::validation::BitcoinTxContext;
->>>>>>> 00982622
+use crate::bitcoin::BitcoinInteract as _;
 use crate::context::Context;
 use crate::context::P2PEvent;
 use crate::context::SignerCommand;
@@ -282,15 +278,10 @@
             }
 
             (message::Payload::BitcoinPreSignRequest(requests), _, _) => {
-<<<<<<< HEAD
-                self.handle_sbtc_requests_context_message(requests, &msg.bitcoin_chain_tip)
+                self.handle_bitcoin_pre_sign_request(requests, &msg.bitcoin_chain_tip)
                     .await?;
                 self.context
                     .signal(TxSignerEvent::BitcoinPreSignRequestReceived.into())?;
-=======
-                self.handle_bitcoin_pre_sign_request(requests, &msg.bitcoin_chain_tip)
-                    .await?;
->>>>>>> 00982622
             }
             // Message types ignored by the transaction signer
             (message::Payload::StacksTransactionSignature(_), _, _)
@@ -354,23 +345,13 @@
     /// It validates the transactions and records its intent to sign them
     /// in the database.
     #[tracing::instrument(skip_all)]
-<<<<<<< HEAD
-    pub async fn handle_sbtc_requests_context_message(
-=======
     pub async fn handle_bitcoin_pre_sign_request(
->>>>>>> 00982622
         &mut self,
         request: &message::BitcoinPreSignRequest,
         bitcoin_chain_tip: &model::BitcoinBlockHash,
     ) -> Result<(), Error> {
-<<<<<<< HEAD
-        let bitcoin_block = self
-            .context
-            .get_storage()
-=======
         let db = self.context.get_storage_mut();
         let bitcoin_block = db
->>>>>>> 00982622
             .get_bitcoin_block(bitcoin_chain_tip)
             .await
             .map_err(|_| Error::NoChainTip)?
@@ -379,29 +360,6 @@
         let (maybe_aggregate_key, _signer_set) = self
             .get_signer_set_and_aggregate_key(bitcoin_chain_tip)
             .await?;
-<<<<<<< HEAD
-        let aggregate_key = maybe_aggregate_key.ok_or(Error::NoDkgShares)?;
-
-        let mut signer_state = self
-            .get_btc_state(bitcoin_chain_tip, &aggregate_key)
-            .await?;
-        // Update the signer state with the fees and fee rate from the
-        // coordinator.
-        signer_state.last_fees = request.last_fees;
-        signer_state.fee_rate = request.fee_rate;
-
-        let bitcoin_tx_context = BitcoinTxContext {
-            chain_tip: *bitcoin_chain_tip,
-            chain_tip_height: bitcoin_block.block_height,
-            signer_state,
-            signer_public_key: self.signer_public_key(),
-            aggregate_key,
-            request_packages: request.requests.clone(),
-        };
-
-        let sighashes = bitcoin_tx_context
-            .construct_package_sighashes(&self.context)
-=======
 
         let btc_ctx = BitcoinTxContext {
             chain_tip: *bitcoin_chain_tip,
@@ -414,7 +372,6 @@
         tracing::debug!("validating bitcoin transaction pre-sign");
         let sighashes = request
             .construct_package_sighashes(&self.context, &btc_ctx)
->>>>>>> 00982622
             .await?;
 
         let deposits_sighashes: Vec<model::BitcoinTxSigHash> =
@@ -425,21 +382,10 @@
             .flat_map(|s| s.to_withdrawal_rows())
             .collect();
 
-<<<<<<< HEAD
-        self.context
-            .get_storage_mut()
-            .write_bitcoin_txs_sighashes(&deposits_sighashes)
-            .await?;
-
-        self.context
-            .get_storage_mut()
-            .write_bitcoin_withdrawals_outputs(&withdrawals_outputs)
-=======
         tracing::debug!("storing sighashes to the database");
         db.write_bitcoin_txs_sighashes(&deposits_sighashes).await?;
 
         db.write_bitcoin_withdrawals_outputs(&withdrawals_outputs)
->>>>>>> 00982622
             .await?;
 
         Ok(())
