//! # Transaction signer
//!
//! This module contains the transaction signer, which is the component of the sBTC signer
//! responsible for participating in signing rounds.
//!
//! For more details, see the [`TxSignerEventLoop`] documentation.

use std::collections::BTreeSet;
use std::collections::HashMap;

<<<<<<< HEAD
use crate::bitcoin::utxo;
use crate::bitcoin::utxo::GetFees;
use crate::bitcoin::validation::BitcoinTxContext;
use crate::bitcoin::BitcoinInteract;
=======
>>>>>>> f3f35391
use crate::context::Context;
use crate::context::P2PEvent;
use crate::context::SignerCommand;
use crate::context::SignerEvent;
use crate::context::SignerSignal;
use crate::context::TxCoordinatorEvent;
use crate::context::TxSignerEvent;
use crate::ecdsa::SignEcdsa as _;
use crate::error::Error;
use crate::keys::PrivateKey;
use crate::keys::PublicKey;
use crate::message;
use crate::message::StacksTransactionSignRequest;
use crate::network;
use crate::signature::SighashDigest as _;
use crate::stacks::contracts::AsContractCall as _;
use crate::stacks::contracts::ContractCall;
use crate::stacks::contracts::ReqContext;
use crate::stacks::contracts::StacksTx;
use crate::stacks::wallet::MultisigTx;
use crate::stacks::wallet::SignerWallet;
use crate::storage::model;
use crate::storage::DbRead as _;
use crate::storage::DbWrite as _;
use crate::wsts_state_machine::SignerStateMachine;

use futures::StreamExt;
use wsts::net::DkgEnd;
use wsts::net::DkgStatus;
use wsts::net::Message as WstsNetMessage;

#[cfg_attr(doc, aquamarine::aquamarine)]
/// # Transaction signer event loop
///
/// This struct contains the implementation of the transaction signer
/// logic. The event loop subscribes to storage update notifications from
/// the block observer, and listens to signer messages over the signer
/// network.
///
/// ## On block observer notification
///
/// When the signer receives a notification from the block observer,
/// indicating that new blocks have been added to the signer state, it must
/// go over each of the pending requests and decide whether to accept or
/// reject it. The decision is then persisted and broadcast to the other
/// signers. The following flowchart illustrates the flow.
///
/// ```mermaid
/// flowchart TD
///     SU[Block observer notification] --> FPR(Fetch pending requests)
///     FPR --> NR(Next request)
///     NR --> |deposit/withdraw| DAR(Decide to accept/reject)
///     NR ----> |none| DONE[Done]
///     DAR --> PD(Persist decision)
///     PD --> BD(Broadcast decision)
///     BD --> NR
/// ```
///
/// ## On signer message
///
/// When the signer receives a message from another signer, it needs to do
/// a few different things depending on the type of the message.
///
/// - **Signer decision**: When receiving a signer decision, the
///   transaction signer only needs to persist the decision to its
///   database.
/// - **Stacks sign request**: When receiving a request to sign a stacks
///   transaction, the signer must verify that it has decided to sign the
///   transaction, and if it has, send a transaction signature back over
///   the network.
/// - **Bitcoin sign request**: When receiving a request to sign a bitcoin
///   transaction, the signer must verify that it has decided to accept all
///   requests that the transaction fulfills. Once verified, the
///   transaction signer creates a dedicated WSTS state machine to
///   participate in a signing round for this transaction. Thereafter, the
///   signer sends a bitcoin transaction sign ack message back over the
///   network to signal its readiness.
/// - **WSTS message**: When receiving a WSTS message, the signer will look
///   up the corresponding state machine and dispatch the WSTS message to
///   it.
///
/// The following flowchart illustrates the process.
///
/// ```mermaid
/// flowchart TD
///     SM[Signer message received] --> |Signer decision| PD(Persist decision)
///
///     SM --> |Stacks sign request| CD1(Check decision)
///     CD1 --> SS(Send signature)
///
///     SM --> |Bitcoin sign request| CD2(Check decision)
///     CD2 --> WSM(Create WSTS state machine)
///     WSM --> ACK(Send Ack message)
///
///     SM --> |WSTS message| RWSM(Relay to WSTS state machine)
/// ```
#[derive(Debug)]
pub struct TxSignerEventLoop<Context, Network, Rng> {
    /// The signer context.
    pub context: Context,
    /// Interface to the signer network.
    pub network: Network,
    /// Private key of the signer for network communication.
    pub signer_private_key: PrivateKey,
    /// WSTS state machines for active signing rounds and DKG rounds
    ///
    /// - For signing rounds, the TxID is the ID of the transaction to be
    ///   signed.
    ///
    /// - For DKG rounds, TxID should be the ID of the transaction that
    ///   defined the signer set.
    pub wsts_state_machines: HashMap<bitcoin::Txid, SignerStateMachine>,
    /// The threshold for the signer
    pub threshold: u32,
    /// How many bitcoin blocks back from the chain tip the signer will look for requests.
    pub context_window: u16,
    /// Random number generator used for encryption
    pub rng: Rng,
}

impl<C, N, Rng> TxSignerEventLoop<C, N, Rng>
where
    C: Context,
    N: network::MessageTransfer,
    Rng: rand::RngCore + rand::CryptoRng,
{
    /// Run the signer event loop
    #[tracing::instrument(
        skip_all,
        fields(public_key = %self.signer_public_key()),
        name = "tx-signer"
    )]
    pub async fn run(mut self) -> Result<(), Error> {
        if let Err(error) = self.context.signal(TxSignerEvent::EventLoopStarted.into()) {
            tracing::error!(%error, "error signalling event loop start");
            return Err(error);
        };
<<<<<<< HEAD
        let mut signal_stream = self.context.new_signal_stream(&self.network);
=======
        let mut signal_stream = self.context.as_signal_stream(&self.network);
>>>>>>> f3f35391

        loop {
            match signal_stream.next().await {
                Some(Ok(SignerSignal::Command(SignerCommand::Shutdown))) => break,
                Some(Ok(SignerSignal::Command(SignerCommand::P2PPublish(_)))) => {}
                Some(Ok(SignerSignal::Event(event))) => match event {
                    SignerEvent::TxCoordinator(TxCoordinatorEvent::MessageGenerated(msg))
                    | SignerEvent::P2P(P2PEvent::MessageReceived(msg)) => {
                        if let Err(error) = self.handle_signer_message(&msg).await {
                            tracing::error!(%error, "error handling signer message");
                        }
                    }
                    _ => {}
                },
                // This means one of the braodcast streams is lagging. We
                // will just continue and hope for the best next time.
                Some(Err(error)) => {
                    tracing::error!(%error, "received an error over one of the broadcast streams");
                }
                None => break,
            }
        }

        tracing::info!("transaction signer event loop has been stopped");
        Ok(())
    }

    #[tracing::instrument(skip_all, fields(chain_tip = tracing::field::Empty))]
    async fn handle_signer_message(&mut self, msg: &network::Msg) -> Result<(), Error> {
        if !msg.verify() {
            tracing::warn!("unable to verify message");
            return Err(Error::InvalidSignature);
        }

        let chain_tip_report = self
            .inspect_msg_chain_tip(msg.signer_pub_key, &msg.bitcoin_chain_tip)
            .await?;
        let MsgChainTipReport {
            sender_is_coordinator,
            chain_tip_status,
            chain_tip,
        } = chain_tip_report;

        let span = tracing::Span::current();
        span.record("chain_tip", tracing::field::display(chain_tip));
        tracing::trace!(
            %sender_is_coordinator,
            %chain_tip_status,
<<<<<<< HEAD
            origin = %msg.signer_pub_key,
=======
            sender = %msg.signer_pub_key,
>>>>>>> f3f35391
            payload = %msg.inner.payload,
            "handling message from signer"
        );

        match (&msg.inner.payload, sender_is_coordinator, chain_tip_status) {
            (
                message::Payload::StacksTransactionSignRequest(request),
                true,
                ChainTipStatus::Canonical,
            ) => {
                self.handle_stacks_transaction_sign_request(
                    request,
                    &msg.bitcoin_chain_tip,
                    &msg.signer_pub_key,
                )
                .await?;
            }

            (
                message::Payload::BitcoinTransactionSignRequest(request),
                true,
                ChainTipStatus::Canonical,
            ) => {
                tracing::debug!("handling bitcoin transaction sign request");
                self.handle_bitcoin_transaction_sign_request(request, &msg.bitcoin_chain_tip)
                    .await?;
            }

            (message::Payload::WstsMessage(wsts_msg), _, _) => {
                self.handle_wsts_message(
                    wsts_msg,
                    &msg.bitcoin_chain_tip,
                    msg.signer_pub_key,
                    &chain_tip_report,
                )
                .await?;
            }

            (
                message::Payload::SweepTransactionInfo(sweep_tx),
                is_coordinator,
                ChainTipStatus::Canonical,
            ) => {
                if !is_coordinator {
                    tracing::warn!("received sweep transaction info from non-coordinator");
                    return Ok(());
                }

                tracing::debug!(
                    txid = %sweep_tx.txid,
                    sweep_broadcast_at = %sweep_tx.created_at_block_hash,
                    "received sweep transaction info; storing it"
                );
                self.context
                    .get_storage_mut()
                    .write_sweep_transaction(&sweep_tx.into())
                    .await?;
            }

            (message::Payload::BitcoinBlockSignRequest(block_request), _, _) => {
                self.handle_bitcoin_block_sign_request(block_request, &msg.bitcoin_chain_tip)
                    .await?;
            }
            // Message types ignored by the transaction signer
            (message::Payload::StacksTransactionSignature(_), _, _)
            | (message::Payload::BitcoinTransactionSignAck(_), _, _)
            | (message::Payload::SignerDepositDecision(_), _, _)
            | (message::Payload::SignerWithdrawalDecision(_), _, _) => (),

            // Any other combination should be logged
            _ => {
                tracing::warn!(?msg, ?chain_tip_report, "unexpected message");
            }
        };

        Ok(())
    }

    /// Find out the status of the given chain tip
    #[tracing::instrument(skip_all)]
    async fn inspect_msg_chain_tip(
        &mut self,
        msg_sender: PublicKey,
        msg_bitcoin_chain_tip: &model::BitcoinBlockHash,
    ) -> Result<MsgChainTipReport, Error> {
        let storage = self.context.get_storage();

        let chain_tip = storage
            .get_bitcoin_canonical_chain_tip()
            .await?
            .ok_or(Error::NoChainTip)?;

        let is_known = storage
            .get_bitcoin_block(msg_bitcoin_chain_tip)
            .await?
            .is_some();
        let is_canonical = msg_bitcoin_chain_tip == &chain_tip;

        let signer_set = self.get_signer_public_keys(&chain_tip).await?;
        let sender_is_coordinator = crate::transaction_coordinator::given_key_is_coordinator(
            msg_sender,
            &chain_tip,
            &signer_set,
        );

        let chain_tip_status = match (is_known, is_canonical) {
            (true, true) => ChainTipStatus::Canonical,
            (true, false) => ChainTipStatus::Known,
            (false, _) => ChainTipStatus::Unknown,
        };

        Ok(MsgChainTipReport {
            sender_is_coordinator,
            chain_tip_status,
            chain_tip,
        })
    }

<<<<<<< HEAD
    #[tracing::instrument(skip(self, request))]
    async fn handle_bitcoin_block_sign_request(
        &mut self,
        request: &message::BitcoinBlockSignRequest,
        bitcoin_chain_tip: &model::BitcoinBlockHash,
    ) -> Result<(), Error> {
        let bitcoin_block = self
            .context
            .get_storage()
            .get_bitcoin_block(bitcoin_chain_tip)
            .await
            .map_err(|_| Error::NoChainTip)?
            .ok_or_else(|| Error::NoChainTip)?;

        let (maybe_aggregate_key, signer_set) = self
            .get_signer_set_and_aggregate_key(bitcoin_chain_tip)
            .await?;
        let aggregate_key = maybe_aggregate_key.ok_or(Error::NoDkgShares)?;

        let signer_state = self
            .get_btc_state(bitcoin_chain_tip, &aggregate_key)
            .await?;

        let bitcoin_tx_context = BitcoinTxContext {
            chain_tip: *bitcoin_chain_tip,
            chain_tip_height: bitcoin_block.block_height,
            signer_state,
            signer_public_key: self.signer_pub_key(),
            aggregate_key,
            context_window: self.context_window,
            fee_rate: request.fee_rate,
            last_fee: todo!(),
            origin: todo!(),
            magic_bytes: todo!(),
            request_packages: request.requests.into_iter().map(|r| r.into()).collect(),
        };

        Ok(())
    }

    #[tracing::instrument(skip(self, request))]
=======
    #[tracing::instrument(skip_all)]
>>>>>>> f3f35391
    async fn handle_bitcoin_transaction_sign_request(
        &mut self,
        request: &message::BitcoinTransactionSignRequest,
        bitcoin_chain_tip: &model::BitcoinBlockHash,
    ) -> Result<(), Error> {
        let is_valid_sign_request = self
            .is_valid_bitcoin_transaction_sign_request(request)
            .await?;

        if is_valid_sign_request {
            let new_state_machine = SignerStateMachine::load(
                &self.context.get_storage_mut(),
                request.aggregate_key,
                self.threshold,
                self.signer_private_key,
            )
            .await?;

            let txid = request.tx.compute_txid();

            self.wsts_state_machines.insert(txid, new_state_machine);

            let msg = message::BitcoinTransactionSignAck {
                txid: request.tx.compute_txid(),
            };

            self.send_message(msg, bitcoin_chain_tip).await?;
        } else {
            tracing::warn!("received invalid sign request");
        }

        Ok(())
    }

    async fn is_valid_bitcoin_transaction_sign_request(
        &self,
        _request: &message::BitcoinTransactionSignRequest,
    ) -> Result<bool, Error> {
        let signer_pub_key = self.signer_public_key();
        let _accepted_deposit_requests = self
            .context
            .get_storage()
            .get_accepted_deposit_requests(&signer_pub_key)
            .await?;

        // TODO(286): Validate transaction
        // - Ensure all inputs are either accepted deposit requests
        //    or directly spendable by the signers.
        // - Ensure all outputs are either accepted withdrawals
        //    or pays to an approved signer set.
        // - Ensure the transaction fee is lower than the minimum
        //    `max_fee` of any request.

        Ok(true)
    }

    #[tracing::instrument(skip_all)]
    async fn handle_stacks_transaction_sign_request(
        &mut self,
        request: &StacksTransactionSignRequest,
        bitcoin_chain_tip: &model::BitcoinBlockHash,
        origin_public_key: &PublicKey,
    ) -> Result<(), Error> {
        self.assert_valid_stacks_tx_sign_request(request, bitcoin_chain_tip, origin_public_key)
            .await?;

        // We need to set the nonce in order to get the exact transaction
        // that we need to sign.
        let wallet = SignerWallet::load(&self.context, bitcoin_chain_tip).await?;
        wallet.set_nonce(request.nonce);

        let multi_sig = MultisigTx::new_tx(&request.contract_tx, &wallet, request.tx_fee);
        let txid = multi_sig.tx().txid();

        // TODO(517): Remove the digest field from the request object and
        // serialize the entire message.
        debug_assert_eq!(multi_sig.tx().digest(), request.digest);
        debug_assert_eq!(txid, request.txid);

        let signature = crate::signature::sign_stacks_tx(multi_sig.tx(), &self.signer_private_key);

        let msg = message::StacksTransactionSignature { txid, signature };

        self.send_message(msg, bitcoin_chain_tip).await?;

        Ok(())
    }

    /// Constructs a new [`utxo::SignerBtcState`] based on the current market
    /// fee rate, the signer's UTXO, and the last sweep package.
    #[tracing::instrument(skip(self, aggregate_key))]
    pub async fn get_btc_state(
        &mut self,
        chain_tip: &model::BitcoinBlockHash,
        aggregate_key: &PublicKey,
    ) -> Result<utxo::SignerBtcState, Error> {
        let bitcoin_client = self.context.get_bitcoin_client();
        let fee_rate = bitcoin_client.estimate_fee_rate().await?;

        // Retrieve the signer's current UTXO.
        let utxo = self
            .context
            .get_storage()
            .get_signer_utxo(chain_tip, self.context_window)
            .await?
            .ok_or(Error::MissingSignerUtxo)?;

        // Retrieve the last sweep package for the above UTXO. These are
        // transactions which exist in the mempool.
        let last_sweep_package = self
            .context
            .get_storage()
            .get_latest_unconfirmed_sweep_transactions(
                chain_tip,
                self.context_window,
                &utxo.outpoint.txid.into(),
            )
            .await?;

        // Calculate the last fees paid by the signer based on the latest sweep
        // package.
        let last_fees = last_sweep_package.get_fees()?;

        Ok(utxo::SignerBtcState {
            fee_rate,
            utxo,
            public_key: bitcoin::XOnlyPublicKey::from(aggregate_key),
            last_fees,
            magic_bytes: [b'T', b'3'], //TODO(#472): Use the correct magic bytes.
        })
    }

    /// Check that the transaction is indeed valid. We specific checks that
    /// are run depend on the transaction being signed.
    #[tracing::instrument(skip_all, fields(sender = %origin_public_key, txid = %request.txid), err)]
    pub async fn assert_valid_stacks_tx_sign_request(
        &self,
        request: &StacksTransactionSignRequest,
        chain_tip: &model::BitcoinBlockHash,
        origin_public_key: &PublicKey,
    ) -> Result<(), Error> {
        let db = self.context.get_storage();
        let public_key = self.signer_public_key();

        let Some(shares) = db.get_encrypted_dkg_shares(&request.aggregate_key).await? else {
            return Err(Error::MissingDkgShares(request.aggregate_key));
        };
        // There is one check that applies to all Stacks transactions, and
        // that check is that the current signer is in the signing set
        // associated with the given aggregate key. We do this check here.
        if !shares.signer_set_public_keys.contains(&public_key) {
            return Err(Error::ValidationSignerSet(request.aggregate_key));
        }

        let Some(block) = db.get_bitcoin_block(chain_tip).await? else {
            return Err(Error::MissingBitcoinBlock(*chain_tip));
        };

        let req_ctx = ReqContext {
            chain_tip: block.into(),
            context_window: self.context_window,
            origin: *origin_public_key,
            aggregate_key: request.aggregate_key,
            signatures_required: shares.signature_share_threshold,
            deployer: self.context.config().signer.deployer,
        };
        let ctx = &self.context;
        tracing::info!("running validation on stacks transaction");
        match &request.contract_tx {
            StacksTx::ContractCall(ContractCall::AcceptWithdrawalV1(contract)) => {
                contract.validate(ctx, &req_ctx).await?
            }
            StacksTx::ContractCall(ContractCall::CompleteDepositV1(contract)) => {
                contract.validate(ctx, &req_ctx).await?
            }
            StacksTx::ContractCall(ContractCall::RejectWithdrawalV1(contract)) => {
                contract.validate(ctx, &req_ctx).await?
            }
            StacksTx::ContractCall(ContractCall::RotateKeysV1(contract)) => {
                contract.validate(ctx, &req_ctx).await?
            }
            StacksTx::SmartContract(smart_contract) => {
                smart_contract.validate(ctx, &req_ctx).await?
            }
        };

        tracing::info!("stacks validation finished successfully");
        Ok(())
    }

    #[tracing::instrument(skip_all, fields(txid = %msg.txid))]
    async fn handle_wsts_message(
        &mut self,
        msg: &message::WstsMessage,
        bitcoin_chain_tip: &model::BitcoinBlockHash,
        msg_public_key: PublicKey,
        chain_tip_report: &MsgChainTipReport,
    ) -> Result<(), Error> {
        tracing::info!("handling wsts message");

        match &msg.inner {
            WstsNetMessage::DkgBegin(_) => {
                if !chain_tip_report.sender_is_coordinator {
                    tracing::warn!("Got coordinator message from wrong signer");
                    return Ok(());
                }

                let signer_public_keys = self.get_signer_public_keys(bitcoin_chain_tip).await?;

                let state_machine = SignerStateMachine::new(
                    signer_public_keys,
                    self.threshold,
                    self.signer_private_key,
                )?;
                self.wsts_state_machines.insert(msg.txid, state_machine);
                self.relay_message(msg.txid, &msg.inner, bitcoin_chain_tip)
                    .await?;
            }
            WstsNetMessage::DkgPrivateBegin(_) => {
                if !chain_tip_report.sender_is_coordinator {
                    tracing::warn!("Got coordinator message from wrong signer");
                    return Ok(());
                }

                self.relay_message(msg.txid, &msg.inner, bitcoin_chain_tip)
                    .await?;
            }
            WstsNetMessage::DkgPublicShares(dkg_public_shares) => {
                let public_keys = match self.wsts_state_machines.get(&msg.txid) {
                    Some(state_machine) => &state_machine.public_keys,
                    None => return Err(Error::MissingStateMachine),
                };
                let signer_public_key = match public_keys.signers.get(&dkg_public_shares.signer_id)
                {
                    Some(key) => PublicKey::from(key),
                    None => return Err(Error::MissingPublicKey),
                };

                if signer_public_key != msg_public_key {
                    return Err(Error::InvalidSignature);
                }
                self.relay_message(msg.txid, &msg.inner, bitcoin_chain_tip)
                    .await?;
            }
            WstsNetMessage::DkgPrivateShares(dkg_private_shares) => {
                let public_keys = match self.wsts_state_machines.get(&msg.txid) {
                    Some(state_machine) => &state_machine.public_keys,
                    None => return Err(Error::MissingStateMachine),
                };
                let signer_public_key = match public_keys.signers.get(&dkg_private_shares.signer_id)
                {
                    Some(key) => PublicKey::from(key),
                    None => return Err(Error::MissingPublicKey),
                };

                if signer_public_key != msg_public_key {
                    return Err(Error::InvalidSignature);
                }
                self.relay_message(msg.txid, &msg.inner, bitcoin_chain_tip)
                    .await?;
            }
            WstsNetMessage::DkgEndBegin(_) => {
                if !chain_tip_report.sender_is_coordinator {
                    tracing::warn!("Got coordinator message from wrong signer");
                    return Ok(());
                }
                self.relay_message(msg.txid, &msg.inner, bitcoin_chain_tip)
                    .await?;
            }
            // Clippy complains about how we could refactor this to use the
            // `std::collections::hash_map::Entry` type here to make things
            // more idiomatic. The issue with that approach is that it
            // requires a mutable reference of the `wsts_state_machines`
            // self to be taken at the same time as an immunable reference.
            // The compiler will complain about this so we silence the
            // warning.
            #[allow(clippy::map_entry)]
            WstsNetMessage::NonceRequest(_) => {
                if !chain_tip_report.sender_is_coordinator {
                    tracing::warn!("Got coordinator message from wrong signer");
                    return Ok(());
                }
                // TODO(296): Validate that message is the appropriate sighash
                if !self.wsts_state_machines.contains_key(&msg.txid) {
                    let (maybe_aggregate_key, _) = self
                        .get_signer_set_and_aggregate_key(bitcoin_chain_tip)
                        .await?;

                    let state_machine = SignerStateMachine::load(
                        &self.context.get_storage_mut(),
                        maybe_aggregate_key.ok_or(Error::NoDkgShares)?,
                        self.threshold,
                        self.signer_private_key,
                    )
                    .await?;

                    self.wsts_state_machines.insert(msg.txid, state_machine);
                }
                self.relay_message(msg.txid, &msg.inner, bitcoin_chain_tip)
                    .await?;
            }
            WstsNetMessage::SignatureShareRequest(_) => {
                if !chain_tip_report.sender_is_coordinator {
                    tracing::warn!("Got coordinator message from wrong signer");
                    return Ok(());
                }

                // TODO(296): Validate that message is the appropriate sighash
                self.relay_message(msg.txid, &msg.inner, bitcoin_chain_tip)
                    .await?;
            }
            WstsNetMessage::DkgEnd(DkgEnd { status: DkgStatus::Success, .. }) => {
                tracing::info!("DKG ended in success");
            }
            WstsNetMessage::DkgEnd(DkgEnd {
                status: DkgStatus::Failure(fail),
                ..
            }) => {
                tracing::info!("DKG ended in failure: {fail:?}");
                // TODO(#414): handle DKG failure
            }
            WstsNetMessage::NonceResponse(_) | WstsNetMessage::SignatureShareResponse(_) => {
                tracing::debug!("ignoring message");
            }
        }

        Ok(())
    }

    #[tracing::instrument(skip_all)]
    async fn relay_message(
        &mut self,
        txid: bitcoin::Txid,
        msg: &WstsNetMessage,
        bitcoin_chain_tip: &model::BitcoinBlockHash,
    ) -> Result<(), Error> {
        let Some(state_machine) = self.wsts_state_machines.get_mut(&txid) else {
            tracing::warn!("missing signing round");
            return Ok(());
        };

        let outbound_messages = state_machine.process(msg).map_err(Error::Wsts)?;

        for outbound_message in outbound_messages.iter() {
            // The WSTS state machine assume we read our own messages
            state_machine
                .process(outbound_message)
                .map_err(Error::Wsts)?;
        }

        for outbound in outbound_messages {
            // We cannot store DKG shares until the signer state machine
            // emits a DkgEnd message, because that is the only way to know
            // whether it has truly received all relevant messages from its
            // peers.
            if let WstsNetMessage::DkgEnd(DkgEnd { status: DkgStatus::Success, .. }) = outbound {
                self.store_dkg_shares(&txid).await?;
            }
            let msg = message::WstsMessage { txid, inner: outbound };

            self.send_message(msg, bitcoin_chain_tip).await?;
        }

        Ok(())
    }

    #[tracing::instrument(skip(self))]
    async fn store_dkg_shares(&mut self, txid: &bitcoin::Txid) -> Result<(), Error> {
        let state_machine = self
            .wsts_state_machines
            .get(txid)
            .ok_or(Error::MissingStateMachine)?;

        let encrypted_dkg_shares = state_machine.get_encrypted_dkg_shares(&mut self.rng)?;

        tracing::debug!("storing DKG shares");
        self.context
            .get_storage_mut()
            .write_encrypted_dkg_shares(&encrypted_dkg_shares)
            .await?;

        Ok(())
    }

    #[tracing::instrument(skip_all)]
    async fn send_message(
        &mut self,
        msg: impl Into<message::Payload>,
        bitcoin_chain_tip: &model::BitcoinBlockHash,
    ) -> Result<(), Error> {
        let payload: message::Payload = msg.into();
        tracing::trace!(%payload, "broadcasting message");

        let msg = payload
            .to_message(*bitcoin_chain_tip)
            .sign_ecdsa(&self.signer_private_key)?;

        self.network.broadcast(msg.clone()).await?;
        self.context
            .signal(TxSignerEvent::MessageGenerated(msg).into())?;

        Ok(())
    }

    /// Return the signing set that can make sBTC related contract calls
    /// along with the current aggregate key to use for locking UTXOs on
    /// bitcoin.
    ///
    /// The aggregate key fetched here is the one confirmed on the
    /// canonical Stacks blockchain as part of a `rotate-keys` contract
    /// call. It will be the public key that is the result of a DKG run. If
    /// there are no rotate-keys transactions on the canonical stacks
    /// blockchain, then we fall back on the last known DKG shares row in
    /// our database, and return None as the aggregate key if no DKG shares
    /// can be found, implying that this signer has not participated in
    /// DKG.
    #[tracing::instrument(skip_all)]
    pub async fn get_signer_set_and_aggregate_key(
        &self,
        bitcoin_chain_tip: &model::BitcoinBlockHash,
    ) -> Result<(Option<PublicKey>, BTreeSet<PublicKey>), Error> {
        let db = self.context.get_storage();

        // We are supposed to submit a rotate-keys transaction after
        // running DKG, but that transaction may not have been submitted
        // yet (if we have just run DKG) or it may not have been confirmed
        // on the canonical Stacks blockchain.
        //
        // If the signers have already run DKG, then we know that all
        // participating signers should have the same view of the latest
        // aggregate key, so we can fall back on the stored DKG shares for
        // getting the current aggregate key and associated signing set.
        match db.get_last_key_rotation(bitcoin_chain_tip).await? {
            Some(last_key) => {
                let aggregate_key = last_key.aggregate_key;
                let signer_set = last_key.signer_set.into_iter().collect();
                Ok((Some(aggregate_key), signer_set))
            }
            None => match db.get_latest_encrypted_dkg_shares().await? {
                Some(shares) => {
                    let signer_set = shares.signer_set_public_keys.into_iter().collect();
                    Ok((Some(shares.aggregate_key), signer_set))
                }
                None => Ok((None, self.context.config().signer.bootstrap_signing_set())),
            },
        }
    }

    /// Get the set of public keys for the current signing set.
    ///
    /// If there is a successful `rotate-keys` transaction in the database
    /// then we should use that as the source of truth for the current
    /// signing set, otherwise we fall back to the bootstrap keys in our
    /// config.
    #[tracing::instrument(skip_all)]
    pub async fn get_signer_public_keys(
        &self,
        chain_tip: &model::BitcoinBlockHash,
    ) -> Result<BTreeSet<PublicKey>, Error> {
        let db = self.context.get_storage();

        // Get the last rotate-keys transaction from the database on the
        // canonical Stacks blockchain (which we identify using the
        // canonical bitcoin blockchain). If we don't have such a
        // transaction then get the bootstrap keys from our config.
        match db.get_last_key_rotation(chain_tip).await? {
            Some(last_key) => Ok(last_key.signer_set.into_iter().collect()),
            None => Ok(self.context.config().signer.bootstrap_signing_set()),
        }
    }

    fn signer_public_key(&self) -> PublicKey {
        PublicKey::from_private_key(&self.signer_private_key)
    }
}

/// Relevant information for validating incoming messages
/// relating to a particular chain tip.
#[derive(Debug, Clone, Copy)]
struct MsgChainTipReport {
    /// Whether the sender of the incoming message is the coordinator for this chain tip.
    sender_is_coordinator: bool,
    /// The status of the chain tip relative to the signers' perspective.
    chain_tip_status: ChainTipStatus,
    /// The bitcoin chain tip.
    chain_tip: model::BitcoinBlockHash,
}

/// The status of a chain tip relative to the known blocks in the signer database.
#[derive(Debug, Clone, Copy, strum::Display)]
#[strum(serialize_all = "SCREAMING_SNAKE_CASE")]
enum ChainTipStatus {
    /// The chain tip is the tip of the canonical fork.
    Canonical,
    /// The chain tip is for a known block, but is not the canonical chain tip.
    Known,
    /// The chain tip belongs to a block that hasn't been seen yet.
    Unknown,
}

#[cfg(test)]
mod tests {
    use crate::bitcoin::MockBitcoinInteract;
    use crate::emily_client::MockEmilyInteract;
    use crate::stacks::api::MockStacksInteract;
    use crate::storage::in_memory::SharedStore;
    use crate::testing;
    use crate::testing::context::*;

    fn test_environment() -> testing::transaction_signer::TestEnvironment<
        TestContext<
            SharedStore,
            WrappedMock<MockBitcoinInteract>,
            WrappedMock<MockStacksInteract>,
            WrappedMock<MockEmilyInteract>,
        >,
    > {
        let test_model_parameters = testing::storage::model::Params {
            num_bitcoin_blocks: 20,
            num_stacks_blocks_per_bitcoin_block: 3,
            num_deposit_requests_per_block: 5,
            num_withdraw_requests_per_block: 5,
            num_signers_per_request: 0,
        };

        let context = TestContext::builder()
            .with_in_memory_storage()
            .with_mocked_clients()
            .build();

        testing::transaction_signer::TestEnvironment {
            context,
            context_window: 6,
            num_signers: 7,
            signing_threshold: 5,
            test_model_parameters,
        }
    }

    #[tokio::test]
    async fn should_respond_to_bitcoin_transaction_sign_requests() {
        test_environment()
            .assert_should_respond_to_bitcoin_transaction_sign_requests()
            .await;
    }

    #[tokio::test]
    async fn should_be_able_to_participate_in_dkg() {
        test_environment()
            .assert_should_be_able_to_participate_in_dkg()
            .await;
    }

    #[tokio::test]
    async fn should_be_able_to_participate_in_signing_round() {
        test_environment()
            .assert_should_be_able_to_participate_in_signing_round()
            .await;
    }
}<|MERGE_RESOLUTION|>--- conflicted
+++ resolved
@@ -8,13 +8,10 @@
 use std::collections::BTreeSet;
 use std::collections::HashMap;
 
-<<<<<<< HEAD
 use crate::bitcoin::utxo;
 use crate::bitcoin::utxo::GetFees;
 use crate::bitcoin::validation::BitcoinTxContext;
 use crate::bitcoin::BitcoinInteract;
-=======
->>>>>>> f3f35391
 use crate::context::Context;
 use crate::context::P2PEvent;
 use crate::context::SignerCommand;
@@ -152,11 +149,7 @@
             tracing::error!(%error, "error signalling event loop start");
             return Err(error);
         };
-<<<<<<< HEAD
-        let mut signal_stream = self.context.new_signal_stream(&self.network);
-=======
         let mut signal_stream = self.context.as_signal_stream(&self.network);
->>>>>>> f3f35391
 
         loop {
             match signal_stream.next().await {
@@ -205,11 +198,7 @@
         tracing::trace!(
             %sender_is_coordinator,
             %chain_tip_status,
-<<<<<<< HEAD
-            origin = %msg.signer_pub_key,
-=======
             sender = %msg.signer_pub_key,
->>>>>>> f3f35391
             payload = %msg.inner.payload,
             "handling message from signer"
         );
@@ -328,7 +317,6 @@
         })
     }
 
-<<<<<<< HEAD
     #[tracing::instrument(skip(self, request))]
     async fn handle_bitcoin_block_sign_request(
         &mut self,
@@ -356,23 +344,15 @@
             chain_tip: *bitcoin_chain_tip,
             chain_tip_height: bitcoin_block.block_height,
             signer_state,
-            signer_public_key: self.signer_pub_key(),
+            signer_public_key: self.signer_public_key(),
             aggregate_key,
-            context_window: self.context_window,
-            fee_rate: request.fee_rate,
-            last_fee: todo!(),
-            origin: todo!(),
-            magic_bytes: todo!(),
-            request_packages: request.requests.into_iter().map(|r| r.into()).collect(),
+            request_packages: request.requests.iter().map(|r| r.clone().into()).collect(),
         };
 
         Ok(())
     }
 
     #[tracing::instrument(skip(self, request))]
-=======
-    #[tracing::instrument(skip_all)]
->>>>>>> f3f35391
     async fn handle_bitcoin_transaction_sign_request(
         &mut self,
         request: &message::BitcoinTransactionSignRequest,
