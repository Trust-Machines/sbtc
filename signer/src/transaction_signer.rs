--- conflicted
+++ resolved
@@ -390,11 +390,7 @@
         request: &message::StacksTransactionSignRequest,
         bitcoin_chain_tip: &model::BitcoinBlockHash,
     ) -> Result<(), Error> {
-<<<<<<< HEAD
-        self.is_valid_stackstransaction_sign_request(request, bitcoin_chain_tip)
-=======
         self.assert_valid_stackstransaction_sign_request(request, bitcoin_chain_tip)
->>>>>>> b1af2af9
             .await?;
 
         let wallet = self.load_wallet(request, bitcoin_chain_tip).await?;
@@ -453,11 +449,8 @@
             context_window: self.context_window,
             // This is wrong
             origin: self.signer_pub_key(),
-<<<<<<< HEAD
             // This is wrong
             aggregate_key: self.signer_pub_key(),
-=======
->>>>>>> b1af2af9
             signatures_required: self.threshold as u16,
             // This is wrong
             deployer: StacksAddress::burn_address(false),
