//! # Transaction signer
//!
//! This module contains the transaction signer, which is the component of the sBTC signer
//! responsible for participating in signing rounds.
//!
//! For more details, see the [`TxSignerEventLoop`] documentation.

use std::collections::BTreeSet;
use std::collections::HashMap;
use std::time::Duration;

use crate::blocklist_client;
use crate::config::NetworkKind;
use crate::context::Context;
use crate::context::SignerEvent;
use crate::context::SignerSignal;
use crate::context::TxSignerEvent;
use crate::ecdsa::SignEcdsa as _;
use crate::error::Error;
use crate::keys;
use crate::keys::PrivateKey;
use crate::keys::PublicKey;
use crate::message;
use crate::message::StacksTransactionSignRequest;
use crate::network;
use crate::stacks::contracts::AsContractCall;
use crate::stacks::contracts::ContractCall;
use crate::stacks::contracts::ReqContext;
use crate::stacks::wallet::MultisigTx;
use crate::stacks::wallet::SignerWallet;
use crate::storage::model;
use crate::storage::model::BitcoinBlockRef;
use crate::storage::DbRead as _;
use crate::storage::DbWrite as _;
use crate::wsts_state_machine;

use clarity::types::chainstate::StacksAddress;
use futures::StreamExt;
use tokio::time::error::Elapsed;
use wsts::net::DkgEnd;
use wsts::net::DkgStatus;

#[cfg_attr(doc, aquamarine::aquamarine)]
/// # Transaction signer event loop
///
/// This struct contains the implementation of the transaction signer
/// logic. The event loop subscribes to storage update notifications from
/// the block observer, and listens to signer messages over the signer
/// network.
///
/// ## On block observer notification
///
/// When the signer receives a notification from the block observer,
/// indicating that new blocks have been added to the signer state, it must
/// go over each of the pending requests and decide whether to accept or
/// reject it. The decision is then persisted and broadcast to the other
/// signers. The following flowchart illustrates the flow.
///
/// ```mermaid
/// flowchart TD
///     SU[Block observer notification] --> FPR(Fetch pending requests)
///     FPR --> NR(Next request)
///     NR --> |deposit/withdraw| DAR(Decide to accept/reject)
///     NR ----> |none| DONE[Done]
///     DAR --> PD(Persist decision)
///     PD --> BD(Broadcast decision)
///     BD --> NR
/// ```
///
/// ## On signer message
///
/// When the signer receives a message from another signer, it needs to do
/// a few different things depending on the type of the message.
///
/// - **Signer decision**: When receiving a signer decision, the
///   transaction signer only needs to persist the decision to its
///   database.
/// - **Stacks sign request**: When receiving a request to sign a stacks
///   transaction, the signer must verify that it has decided to sign the
///   transaction, and if it has, send a transaction signature back over
///   the network.
/// - **Bitcoin sign request**: When receiving a request to sign a bitcoin
///   transaction, the signer must verify that it has decided to accept all
///   requests that the transaction fulfills. Once verified, the
///   transaction signer creates a dedicated WSTS state machine to
///   participate in a signing round for this transaction. Thereafter, the
///   signer sends a bitcoin transaction sign ack message back over the
///   network to signal its readiness.
/// - **WSTS message**: When receiving a WSTS message, the signer will look
///   up the corresponding state machine and dispatch the WSTS message to
///   it.
///
/// The following flowchart illustrates the process.
///
/// ```mermaid
/// flowchart TD
///     SM[Signer message received] --> |Signer decision| PD(Persist decision)
///
///     SM --> |Stacks sign request| CD1(Check decision)
///     CD1 --> SS(Send signature)
///
///     SM --> |Bitcoin sign request| CD2(Check decision)
///     CD2 --> WSM(Create WSTS state machine)
///     WSM --> ACK(Send Ack message)
///
///     SM --> |WSTS message| RWSM(Relay to WSTS state machine)
/// ```
#[derive(Debug)]
pub struct TxSignerEventLoop<Context, Network, BlocklistChecker, Rng> {
    /// The signer context.
    pub context: Context,
    /// Interface to the signer network.
    pub network: Network,
    /// Blocklist checker.
    pub blocklist_checker: Option<BlocklistChecker>,
    /// Private key of the signer for network communication.
    pub signer_private_key: PrivateKey,
    /// WSTS state machines for active signing rounds and DKG rounds
    ///
    /// - For signing rounds, the TxID is the ID of the transaction to be
    ///   signed.
    ///
    /// - For DKG rounds, TxID should be the ID of the transaction that
    ///   defined the signer set.
    pub wsts_state_machines: HashMap<bitcoin::Txid, wsts_state_machine::SignerStateMachine>,
    /// The threshold for the signer
    pub threshold: u32,
    /// How many bitcoin blocks back from the chain tip the signer will look for requests.
    pub context_window: u16,
    /// The network we are working in.
    pub network_kind: bitcoin::Network,
    /// Random number generator used for encryption
    pub rng: Rng,
}

impl<C, N, B, Rng> TxSignerEventLoop<C, N, B, Rng>
where
    C: Context,
    N: network::MessageTransfer,
    B: blocklist_client::BlocklistChecker,
    Rng: rand::RngCore + rand::CryptoRng,
{
    /// Run the signer event loop
    #[tracing::instrument(skip(self))]
    pub async fn run(mut self) -> Result<(), Error> {
        let mut signal_rx = self.context.get_signal_receiver();
        let mut term = self.context.get_termination_handle();

        // TODO: We should really split these operations out into two separate
        // main run-loops since they don't have anything to do with eachother.
        //
        // We run the event loop like this because `tokio::select!()` could
        // potentially kill either `handle_new_requests()` or `handle_signer_message()`
        // in the middle of processing if they end-up running concurrently and
        // the other one finishes first.
        let run_task = async {
            loop {
                // First we empty the signal channel subscription, checking for
                // new Bitcoin block observed events. It doesn't matter how many
                // of these we get, we only care if it has happened. It's also
                // important that we empty this channel as quickly as possible
                // to avoid un-processed messagages being dropped.
                let mut new_block_observed = false;
                while let Ok(signal) = signal_rx.try_recv() {
                    if let SignerSignal::Event(SignerEvent::BitcoinBlockObserved) = signal {
                        new_block_observed = true;
                    }
                }

                // If we've observed a new block, we need to handle any new requests.
                if new_block_observed {
                    self.handle_new_requests().await?;
                }

                // Next, we define a future that polls the network for new messages
                // which times out after 5ms to ensure we don't block the above
                // loop. We don't have any methods (atm) on the Network that would
                // let us `try_recv` or peek. We can get rid of this later on if
                // we split this run-loop into two separate loops.
                let future = tokio::time::timeout(Duration::from_millis(5), self.network.receive());

                match future.await {
                    Ok(msg) => {
                        // Handle the received message.
                        let res = self.handle_signer_message(&msg?).await;
                        match res {
                            Ok(()) => (),
                            Err(Error::InvalidSignature) => (),
                            Err(error) => {
                                tracing::error!(%error, "fatal signer error");
                                return Err::<(), Error>(error);
                            }
                        }
                    }
                    Err(Elapsed { .. }) => (),
                }

                // We don't do any extra waiting here since we have the
                // `tokio::time::timeout` above.
            }
        };

        tokio::select! {
            _ = run_task => (),
            _ = term.wait_for_shutdown() => (),
        }

        tracing::info!("transaction signer event loop has been stopped");
        Ok(())
    }

    #[tracing::instrument(skip(self))]
    async fn handle_new_requests(&mut self) -> Result<(), Error> {
        let bitcoin_chain_tip = self
            .context
            .get_storage()
            .get_bitcoin_canonical_chain_tip()
            .await?
            .ok_or(Error::NoChainTip)?;

        for deposit_request in self
            .get_pending_deposit_requests(&bitcoin_chain_tip)
            .await?
        {
            self.handle_pending_deposit_request(deposit_request, &bitcoin_chain_tip)
                .await?;
        }

        for withdraw_request in self
            .get_pending_withdraw_requests(&bitcoin_chain_tip)
            .await?
        {
<<<<<<< HEAD
            self.handle_pending_withdraw_request(withdraw_request, &bitcoin_chain_tip)
=======
            self.handle_pending_withdrawal_request(withdraw_request, &bitcoin_chain_tip)
>>>>>>> 0241c7e4
                .await?;
        }

        Ok(())
    }

    #[tracing::instrument(skip(self))]
    async fn handle_signer_message(&mut self, msg: &network::Msg) -> Result<(), Error> {
        if !msg.verify() {
            tracing::warn!("unable to verify message");
            return Err(Error::InvalidSignature);
        }

        let chain_tip_report = self
            .inspect_msg_chain_tip(msg.signer_pub_key, &msg.bitcoin_chain_tip)
            .await?;

        match (
            &msg.inner.payload,
            chain_tip_report.sender_is_coordinator,
            chain_tip_report.chain_tip_status,
        ) {
            (message::Payload::SignerDepositDecision(decision), _, _) => {
                self.persist_received_deposit_decision(decision, msg.signer_pub_key)
                    .await?;
            }

            (message::Payload::SignerWithdrawalDecision(decision), _, _) => {
                self.persist_received_withdraw_decision(decision, msg.signer_pub_key)
                    .await?;
            }

            (
                message::Payload::StacksTransactionSignRequest(_request),
                true,
                ChainTipStatus::Canonical,
            ) => {

                //TODO(255): Implement
            }

            (
                message::Payload::BitcoinTransactionSignRequest(request),
                true,
                ChainTipStatus::Canonical,
            ) => {
                tracing::debug!("handling bitcoin transaction sign request");
                self.handle_bitcoin_transaction_sign_request(request, &msg.bitcoin_chain_tip)
                    .await?;
            }

            (message::Payload::WstsMessage(wsts_msg), _, _) => {
                self.handle_wsts_message(wsts_msg, &msg.bitcoin_chain_tip)
                    .await?;
            }

            // Message types ignored by the transaction signer
            (message::Payload::StacksTransactionSignature(_), _, _)
            | (message::Payload::BitcoinTransactionSignAck(_), _, _) => (),

            // Any other combination should be logged
            _ => {
                tracing::warn!(?msg, ?chain_tip_report, "unexpected message");
            }
        };

        Ok(())
    }

    /// Find out the status of the given chain tip
    #[tracing::instrument(skip(self))]
    async fn inspect_msg_chain_tip(
        &mut self,
        msg_sender: keys::PublicKey,
        bitcoin_chain_tip: &model::BitcoinBlockHash,
    ) -> Result<MsgChainTipReport, Error> {
        let storage = self.context.get_storage();

        let is_known = storage
            .get_bitcoin_block(bitcoin_chain_tip)
            .await?
            .is_some();

        let is_canonical = storage
            .get_bitcoin_canonical_chain_tip()
            .await?
            .map(|canonical_chain_tip| &canonical_chain_tip == bitcoin_chain_tip)
            .unwrap_or(false);

        let sender_is_coordinator = if let Some(last_key_rotation) =
            storage.get_last_key_rotation(bitcoin_chain_tip).await?
        {
            let signer_set: BTreeSet<PublicKey> =
                last_key_rotation.signer_set.into_iter().collect();

            crate::transaction_coordinator::given_key_is_coordinator(
                msg_sender,
                bitcoin_chain_tip,
                &signer_set,
            )?
        } else {
            false
        };

        let chain_tip_status = match (is_known, is_canonical) {
            (true, true) => ChainTipStatus::Canonical,
            (true, false) => ChainTipStatus::Known,
            (false, _) => ChainTipStatus::Unknown,
        };

        Ok(MsgChainTipReport {
            sender_is_coordinator,
            chain_tip_status,
        })
    }

    #[tracing::instrument(skip(self))]
    async fn handle_bitcoin_transaction_sign_request(
        &mut self,
        request: &message::BitcoinTransactionSignRequest,
        bitcoin_chain_tip: &model::BitcoinBlockHash,
    ) -> Result<(), Error> {
        let is_valid_sign_request = self
            .is_valid_bitcoin_transaction_sign_request(request)
            .await?;

        if is_valid_sign_request {
            let signer_public_keys = self.get_signer_public_keys(bitcoin_chain_tip).await?;

            let new_state_machine = wsts_state_machine::SignerStateMachine::load(
                &self.context.get_storage_mut(),
                request.aggregate_key,
                signer_public_keys,
                self.threshold,
                self.signer_private_key,
            )
            .await?;

            let txid = request.tx.compute_txid();

            self.wsts_state_machines.insert(txid, new_state_machine);

            let msg = message::BitcoinTransactionSignAck {
                txid: request.tx.compute_txid(),
            };

            self.send_message(msg, bitcoin_chain_tip).await?;
        } else {
            tracing::warn!("received invalid sign request");
        }

        Ok(())
    }

    async fn is_valid_bitcoin_transaction_sign_request(
        &mut self,
        _request: &message::BitcoinTransactionSignRequest,
    ) -> Result<bool, Error> {
        let signer_pub_key = self.signer_pub_key();
        let _accepted_deposit_requests = self
            .context
            .get_storage()
            .get_accepted_deposit_requests(&signer_pub_key)
            .await?;

        // TODO(286): Validate transaction
        // - Ensure all inputs are either accepted deposit requests
        //    or directly spendable by the signers.
        // - Ensure all outputs are either accepted withdrawals
        //    or pays to an approved signer set.
        // - Ensure the transaction fee is lower than the minimum
        //    `max_fee` of any request.

        Ok(true)
    }

    #[tracing::instrument(skip_all)]
    async fn handle_stacks_transaction_sign_request(
        &mut self,
        ctx: &impl Context,
        request: &message::StacksTransactionSignRequest,
        bitcoin_chain_tip: &model::BitcoinBlockHash,
    ) -> Result<(), Error> {
        self.assert_valid_stackstransaction_sign_request(ctx, request, bitcoin_chain_tip)
            .await?;

        let wallet = self.load_wallet(request, bitcoin_chain_tip).await?;
        let multi_sig = MultisigTx::new_tx(&request.contract_call, &wallet, request.tx_fee);
        let txid = multi_sig.tx().txid();

        let signature = crate::signature::sign_stacks_tx(multi_sig.tx(), &self.signer_private_key);

        let msg = message::StacksTransactionSignature { txid, signature };

        self.send_message(msg, bitcoin_chain_tip).await?;

        Ok(())
    }

    /// Load the multi-sig wallet corresponding to the signer set defined
    /// in the last key rotation.
    /// TODO(255): Add a tests
    async fn load_wallet(
        &self,
        request: &StacksTransactionSignRequest,
        bitcoin_chain_tip: &model::BitcoinBlockHash,
    ) -> Result<SignerWallet, Error> {
        let last_key_rotation = self
            .context
            .get_storage()
            .get_last_key_rotation(bitcoin_chain_tip)
            .await?
            .ok_or(Error::MissingKeyRotation)?;

        let public_keys = last_key_rotation.signer_set.as_slice();
        let signatures_required = last_key_rotation.signatures_required;
        let network_kind = match self.network_kind {
            bitcoin::Network::Bitcoin => NetworkKind::Mainnet,
            _ => NetworkKind::Testnet,
        };
        SignerWallet::new(
            public_keys,
            signatures_required,
            network_kind,
            request.nonce,
        )
    }

    async fn assert_valid_stackstransaction_sign_request(
        &mut self,
        ctx: &impl Context,
        request: &message::StacksTransactionSignRequest,
        chain_tip: &model::BitcoinBlockHash,
    ) -> Result<(), Error> {
        // TODO(255): Finish the implementation
        let req_ctx = ReqContext {
            chain_tip: BitcoinBlockRef {
                block_hash: *chain_tip,
                // This is wrong
                block_height: 0,
            },
            context_window: self.context_window,
            // This is wrong
            origin: self.signer_pub_key(),
            // This is wrong
            aggregate_key: self.signer_pub_key(),
            signatures_required: self.threshold as u16,
            // This is wrong
            deployer: StacksAddress::burn_address(false),
        };
        match &request.contract_call {
            ContractCall::AcceptWithdrawalV1(contract) => contract.validate(ctx, &req_ctx).await,
            ContractCall::CompleteDepositV1(contract) => contract.validate(ctx, &req_ctx).await,
            ContractCall::RejectWithdrawalV1(contract) => contract.validate(ctx, &req_ctx).await,
            ContractCall::RotateKeysV1(contract) => contract.validate(ctx, &req_ctx).await,
        }
    }

    #[tracing::instrument(skip(self))]
    async fn handle_wsts_message(
        &mut self,
        msg: &message::WstsMessage,
        bitcoin_chain_tip: &model::BitcoinBlockHash,
    ) -> Result<(), Error> {
        tracing::info!("handling message");
        match &msg.inner {
            wsts::net::Message::DkgBegin(_) => {
                let signer_public_keys = self.get_signer_public_keys(bitcoin_chain_tip).await?;

                let state_machine = wsts_state_machine::SignerStateMachine::new(
                    signer_public_keys,
                    self.threshold,
                    self.signer_private_key,
                )?;
                self.wsts_state_machines.insert(msg.txid, state_machine);
                self.relay_message(msg.txid, &msg.inner, bitcoin_chain_tip)
                    .await?;
            }
            wsts::net::Message::DkgPublicShares(_)
            | wsts::net::Message::DkgPrivateBegin(_)
            | wsts::net::Message::DkgPrivateShares(_) => {
                self.relay_message(msg.txid, &msg.inner, bitcoin_chain_tip)
                    .await?;
            }
            wsts::net::Message::DkgEndBegin(_) => {
                self.relay_message(msg.txid, &msg.inner, bitcoin_chain_tip)
                    .await?;
                self.store_dkg_shares(&msg.txid).await?;
            }
            wsts::net::Message::NonceRequest(_) => {
                // TODO(296): Validate that message is the appropriate sighash
                self.relay_message(msg.txid, &msg.inner, bitcoin_chain_tip)
                    .await?;
            }
            wsts::net::Message::SignatureShareRequest(_) => {
                // TODO(296): Validate that message is the appropriate sighash
                self.relay_message(msg.txid, &msg.inner, bitcoin_chain_tip)
                    .await?;
            }
            wsts::net::Message::DkgEnd(DkgEnd { status: DkgStatus::Success, .. }) => {
                tracing::info!("DKG ended in success");
            }
            wsts::net::Message::DkgEnd(DkgEnd {
                status: DkgStatus::Failure(fail),
                ..
            }) => {
                tracing::info!("DKG ended in failure: {fail:?}");
                // TODO(#414): handle DKG failute
            }
            wsts::net::Message::NonceResponse(_)
            | wsts::net::Message::SignatureShareResponse(_) => {
                tracing::debug!("ignoring message");
            }
        }

        Ok(())
    }

    #[tracing::instrument(skip(self))]
    async fn relay_message(
        &mut self,
        txid: bitcoin::Txid,
        msg: &wsts::net::Message,
        bitcoin_chain_tip: &model::BitcoinBlockHash,
    ) -> Result<(), Error> {
        let Some(state_machine) = self.wsts_state_machines.get_mut(&txid) else {
            tracing::warn!("missing signing round");
            return Ok(());
        };

        let outbound_messages = state_machine.process(msg).map_err(Error::Wsts)?;

        for outbound_message in outbound_messages.iter() {
            // The WSTS state machine assume we read our own messages
            state_machine
                .process(outbound_message)
                .map_err(Error::Wsts)?;
        }

        for outbound_message in outbound_messages {
            let msg = message::WstsMessage { txid, inner: outbound_message };

            tracing::debug!(?msg, "sending message");

            self.send_message(msg, bitcoin_chain_tip).await?;
        }

        Ok(())
    }

    /// TODO(#380): This function needs to filter deposit requests based on
    /// time as well. We need to do this because deposit requests are locked
    /// using OP_CSV, which lock up coins based on block hieght or
    /// multiples of 512 seconds measure by the median time past.
    #[tracing::instrument(skip(self))]
    async fn get_pending_deposit_requests(
        &mut self,
        chain_tip: &model::BitcoinBlockHash,
    ) -> Result<Vec<model::DepositRequest>, Error> {
        self.context
            .get_storage()
            .get_pending_deposit_requests(chain_tip, self.context_window)
            .await
    }

    #[tracing::instrument(skip(self))]
    async fn get_pending_withdraw_requests(
        &mut self,
        chain_tip: &model::BitcoinBlockHash,
    ) -> Result<Vec<model::WithdrawalRequest>, Error> {
        self.context
            .get_storage()
            .get_pending_withdrawal_requests(chain_tip, self.context_window)
            .await
    }

    #[tracing::instrument(skip(self))]
    async fn handle_pending_deposit_request(
        &mut self,
        request: model::DepositRequest,
        bitcoin_chain_tip: &model::BitcoinBlockHash,
    ) -> Result<(), Error> {
        let params = self.network_kind.params();
        let addresses = request
            .sender_script_pub_keys
            .iter()
            .map(|script_pubkey| {
                bitcoin::Address::from_script(script_pubkey, params)
                    .map_err(|err| Error::BitcoinAddressFromScript(err, request.outpoint()))
            })
            .collect::<Result<Vec<bitcoin::Address>, _>>()?;

        let is_accepted = futures::stream::iter(&addresses)
            .any(|address| async { self.can_accept(&address.to_string()).await })
            .await;

        let msg = message::SignerDepositDecision {
            txid: request.txid.into(),
            output_index: request.output_index,
            accepted: is_accepted,
        };

        let signer_decision = model::DepositSigner {
            txid: request.txid,
            output_index: request.output_index,
            signer_pub_key: self.signer_pub_key(),
            is_accepted,
        };

        self.context
            .get_storage_mut()
            .write_deposit_signer_decision(&signer_decision)
            .await?;

        self.send_message(msg, bitcoin_chain_tip).await?;

        self.context
            .signal(TxSignerEvent::PendingDepositRequestRegistered.into())?;

        Ok(())
    }

    #[tracing::instrument(skip(self))]
    async fn handle_pending_withdrawal_request(
        &mut self,
<<<<<<< HEAD
        withdraw_request: model::WithdrawalRequest,
=======
        withdrawal_request: model::WithdrawalRequest,
>>>>>>> 0241c7e4
        bitcoin_chain_tip: &model::BitcoinBlockHash,
    ) -> Result<(), Error> {
        // TODO: Do we want to do this on the sender address or the
        // recipient address?
        let is_accepted = self
            .can_accept(&withdrawal_request.sender_address.to_string())
            .await;

        let msg = message::SignerWithdrawalDecision {
            request_id: withdrawal_request.request_id,
            block_hash: withdrawal_request.block_hash.0,
            accepted: is_accepted,
            txid: withdrawal_request.txid,
        };

        let signer_decision = model::WithdrawalSigner {
            request_id: withdrawal_request.request_id,
            block_hash: withdrawal_request.block_hash,
            signer_pub_key: self.signer_pub_key(),
            is_accepted,
            txid: withdrawal_request.txid,
        };

        let msg = message::SignerWithdrawDecision {
            request_id: withdraw_request.request_id,
            block_hash: withdraw_request.block_hash.0,
            accepted: is_accepted,
            txid: withdraw_request.txid,
        };

        self.context
            .get_storage_mut()
            .write_withdrawal_signer_decision(&signer_decision)
            .await?;

<<<<<<< HEAD
        // NOTE: This is done in PR #607 which should be verified and merged first.
        // Included it here because I've already fixed the tests for it.
        self.send_message(msg, bitcoin_chain_tip).await?;

        self.context
            .signal(TxSignerEvent::PendingWithdrawalRequestRegistered.into())?;

=======
        self.send_message(msg, bitcoin_chain_tip).await?;

>>>>>>> 0241c7e4
        Ok(())
    }

    async fn can_accept(&self, address: &str) -> bool {
        let Some(client) = self.blocklist_checker.as_ref() else {
            return true;
        };

        client.can_accept(address).await.unwrap_or(false)
    }

    #[tracing::instrument(skip(self))]
    async fn persist_received_deposit_decision(
        &mut self,
        decision: &message::SignerDepositDecision,
        signer_pub_key: PublicKey,
    ) -> Result<(), Error> {
        let signer_decision = model::DepositSigner {
            txid: decision.txid.into(),
            output_index: decision.output_index,
            signer_pub_key,
            is_accepted: decision.accepted,
        };

        self.context
            .get_storage_mut()
            .write_deposit_signer_decision(&signer_decision)
            .await?;

        self.context
            .signal(TxSignerEvent::ReceivedDepositDecision.into())
            .expect("failed to send signal");

        Ok(())
    }

    #[tracing::instrument(skip(self))]
    async fn persist_received_withdraw_decision(
        &mut self,
        decision: &message::SignerWithdrawalDecision,
        signer_pub_key: PublicKey,
    ) -> Result<(), Error> {
        let signer_decision = model::WithdrawalSigner {
            request_id: decision.request_id,
            block_hash: decision.block_hash.into(),
            signer_pub_key,
            is_accepted: decision.accepted,
            txid: decision.txid,
        };

        self.context
            .get_storage_mut()
            .write_withdrawal_signer_decision(&signer_decision)
            .await?;

        self.context
            .signal(TxSignerEvent::ReceivedWithdrawalDecision.into())
            .expect("failed to send signal");

        Ok(())
    }

    #[tracing::instrument(skip(self))]
    async fn store_dkg_shares(&mut self, txid: &bitcoin::Txid) -> Result<(), Error> {
        let state_machine = self
            .wsts_state_machines
            .get(txid)
            .ok_or(Error::MissingStateMachine)?;

        let encrypted_dkg_shares = state_machine.get_encrypted_dkg_shares(&mut self.rng)?;

        self.context
            .get_storage_mut()
            .write_encrypted_dkg_shares(&encrypted_dkg_shares)
            .await?;

        Ok(())
    }

    #[tracing::instrument(skip(self, msg))]
    async fn send_message(
        &mut self,
        msg: impl Into<message::Payload>,
        bitcoin_chain_tip: &model::BitcoinBlockHash,
    ) -> Result<(), Error> {
        let payload: message::Payload = msg.into();
        let msg = payload
            .to_message(*bitcoin_chain_tip)
            .sign_ecdsa(&self.signer_private_key)?;

        self.network.broadcast(msg).await?;

        Ok(())
    }

    #[tracing::instrument(skip(self))]
    async fn get_signer_public_keys(
        &mut self,
        bitcoin_chain_tip: &model::BitcoinBlockHash,
    ) -> Result<BTreeSet<PublicKey>, Error> {
        let last_key_rotation = self
            .context
            .get_storage()
            .get_last_key_rotation(bitcoin_chain_tip)
            .await?
            .ok_or(Error::MissingKeyRotation)?;

        let signer_set = last_key_rotation.signer_set.into_iter().collect();

        Ok(signer_set)
    }

    fn signer_pub_key(&self) -> PublicKey {
        PublicKey::from_private_key(&self.signer_private_key)
    }
}

/// Relevant information for validating incoming messages
/// relating to a particular chain tip.
#[derive(Debug, Clone, Copy)]
struct MsgChainTipReport {
    /// Whether the sender of the incoming message is the coordinator for this chain tip.
    sender_is_coordinator: bool,
    /// The status of the chain tip relative to the signers perspective.
    chain_tip_status: ChainTipStatus,
}

/// The status of a chain tip relative to the known blocks in the signer database.
#[derive(Debug, Clone, Copy)]
enum ChainTipStatus {
    /// The chain tip is the tip of the canonical fork.
    Canonical,
    /// The chain tip is for a known block, but is not the canonical chain tip.
    Known,
    /// The chain tip belongs to a block that hasn't been seen yet.
    Unknown,
}

#[cfg(test)]
mod tests {
    use crate::bitcoin::MockBitcoinInteract;
    use crate::emily_client::MockEmilyInteract;
    use crate::stacks::api::MockStacksInteract;
    use crate::storage::in_memory::SharedStore;
    use crate::testing;
    use crate::testing::context::*;

    fn test_environment() -> testing::transaction_signer::TestEnvironment<
        TestContext<
            SharedStore,
            WrappedMock<MockBitcoinInteract>,
            WrappedMock<MockStacksInteract>,
            WrappedMock<MockEmilyInteract>,
        >,
    > {
        let test_model_parameters = testing::storage::model::Params {
            num_bitcoin_blocks: 20,
            num_stacks_blocks_per_bitcoin_block: 3,
            num_deposit_requests_per_block: 5,
            num_withdraw_requests_per_block: 5,
            num_signers_per_request: 0,
        };

        let context = TestContext::builder()
            .with_in_memory_storage()
            .with_mocked_clients()
            .build();

        testing::transaction_signer::TestEnvironment {
            context,
            context_window: 3,
            num_signers: 7,
            signing_threshold: 5,
            test_model_parameters,
        }
    }

    #[tokio::test]
    async fn should_store_decisions_for_pending_deposit_requests() {
        test_environment()
            .assert_should_store_decisions_for_pending_deposit_requests()
            .await;
    }

    #[tokio::test]
    async fn should_store_decisions_for_pending_withdraw_requests() {
        test_environment()
            .assert_should_store_decisions_for_pending_withdraw_requests()
            .await;
    }

    #[tokio::test]
    async fn should_store_decisions_received_from_other_signers() {
        test_environment()
            .assert_should_store_decisions_received_from_other_signers()
            .await;
    }

    #[tokio::test]
    async fn should_respond_to_bitcoin_transaction_sign_requests() {
        test_environment()
            .assert_should_respond_to_bitcoin_transaction_sign_requests()
            .await;
    }

    #[tokio::test]
    async fn should_be_able_to_participate_in_dkg() {
        test_environment()
            .assert_should_be_able_to_participate_in_dkg()
            .await;
    }

    #[tokio::test]
    async fn should_be_able_to_participate_in_signing_round() {
        test_environment()
            .assert_should_be_able_to_participate_in_signing_round()
            .await;
    }
}<|MERGE_RESOLUTION|>--- conflicted
+++ resolved
@@ -230,11 +230,7 @@
             .get_pending_withdraw_requests(&bitcoin_chain_tip)
             .await?
         {
-<<<<<<< HEAD
-            self.handle_pending_withdraw_request(withdraw_request, &bitcoin_chain_tip)
-=======
             self.handle_pending_withdrawal_request(withdraw_request, &bitcoin_chain_tip)
->>>>>>> 0241c7e4
                 .await?;
         }
 
@@ -660,11 +656,7 @@
     #[tracing::instrument(skip(self))]
     async fn handle_pending_withdrawal_request(
         &mut self,
-<<<<<<< HEAD
-        withdraw_request: model::WithdrawalRequest,
-=======
         withdrawal_request: model::WithdrawalRequest,
->>>>>>> 0241c7e4
         bitcoin_chain_tip: &model::BitcoinBlockHash,
     ) -> Result<(), Error> {
         // TODO: Do we want to do this on the sender address or the
@@ -688,30 +680,16 @@
             txid: withdrawal_request.txid,
         };
 
-        let msg = message::SignerWithdrawDecision {
-            request_id: withdraw_request.request_id,
-            block_hash: withdraw_request.block_hash.0,
-            accepted: is_accepted,
-            txid: withdraw_request.txid,
-        };
-
         self.context
             .get_storage_mut()
             .write_withdrawal_signer_decision(&signer_decision)
             .await?;
 
-<<<<<<< HEAD
-        // NOTE: This is done in PR #607 which should be verified and merged first.
-        // Included it here because I've already fixed the tests for it.
         self.send_message(msg, bitcoin_chain_tip).await?;
 
         self.context
             .signal(TxSignerEvent::PendingWithdrawalRequestRegistered.into())?;
 
-=======
-        self.send_message(msg, bitcoin_chain_tip).await?;
-
->>>>>>> 0241c7e4
         Ok(())
     }
 
