--- conflicted
+++ resolved
@@ -275,7 +275,6 @@
                     .await?;
             }
 
-<<<<<<< HEAD
             (message::Payload::BitcoinPreSignRequest(requests), _, _) => {
                 self.handle_sbtc_requests_context_message(requests, &msg.bitcoin_chain_tip)
                     .await?;
@@ -286,8 +285,6 @@
             | (message::Payload::SignerDepositDecision(_), _, _)
             | (message::Payload::SignerWithdrawalDecision(_), _, _) => (),
 
-=======
->>>>>>> 2b48e626
             // Any other combination should be logged
             _ => {
                 tracing::warn!(?msg, ?chain_tip_report, "unexpected message");
