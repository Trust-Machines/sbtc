--- conflicted
+++ resolved
@@ -67,17 +67,14 @@
     pub withdrawal_request: utxo::WithdrawalRequest,
     /// The address that initiated with withdrawal request.
     pub withdrawal_sender: PrincipalData,
-<<<<<<< HEAD
-    /// Transaction packages that have been broadcast but not yet stored.
-    pub transaction_packages: Vec<model::SweepTransactionPackage>,
-=======
     /// This value affects whether a request is considered "accepted".
     /// During validation, a signer won't sign a transaction if it is not
     /// considered accepted but the collection of signers. Note that this
     /// threshold is the bitcoin signature threshold, which for v1 matches
     /// the signatures required on stacks.
     pub signatures_required: u16,
->>>>>>> 3847d2b5
+    /// Transaction packages that have been broadcast but not yet stored.
+    pub transaction_packages: Vec<model::SweepTransactionPackage>,
 }
 
 impl TestSweepSetup {
@@ -199,11 +196,8 @@
             aggregated_signer: signer,
             withdrawal_request: requests.withdrawals.pop().unwrap(),
             withdrawal_sender: PrincipalData::from(StacksAddress::burn_address(false)),
-<<<<<<< HEAD
+            signatures_required: 2,
             transaction_packages: vec![sweep_transaction_package],
-=======
-            signatures_required: 2,
->>>>>>> 3847d2b5
         }
     }
 
