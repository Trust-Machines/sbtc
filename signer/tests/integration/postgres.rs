use std::collections::BTreeMap;
use std::io::Read;
use std::sync::atomic::Ordering;

use bitcoin::hashes::Hash as _;
use bitvec::array::BitArray;
use blockstack_lib::chainstate::nakamoto::NakamotoBlock;
use blockstack_lib::clarity::vm::types::PrincipalData;
use blockstack_lib::clarity::vm::Value as ClarityValue;
use blockstack_lib::codec::StacksMessageCodec;
use blockstack_lib::types::chainstate::StacksAddress;
use futures::StreamExt;
use rand::seq::SliceRandom;

use signer::bitcoin::MockBitcoinInteract;
use signer::config::Settings;
use signer::context::Context;
use signer::emily_client::MockEmilyInteract;
use signer::error::Error;
use signer::keys::PublicKey;
use signer::keys::SignerScriptPubKey as _;
use signer::network;
use signer::stacks::api::MockStacksInteract;
use signer::stacks::contracts::AcceptWithdrawalV1;
use signer::stacks::contracts::AsContractCall;
use signer::stacks::contracts::AsTxPayload as _;
use signer::stacks::contracts::CompleteDepositV1;
use signer::stacks::contracts::RejectWithdrawalV1;
use signer::stacks::contracts::ReqContext;
use signer::stacks::contracts::RotateKeysV1;
use signer::stacks::events::CompletedDepositEvent;
use signer::stacks::events::WithdrawalAcceptEvent;
use signer::stacks::events::WithdrawalCreateEvent;
use signer::stacks::events::WithdrawalRejectEvent;
use signer::storage;
use signer::storage::model;
use signer::storage::model::BitcoinBlockHash;
use signer::storage::model::BitcoinTxId;
use signer::storage::model::EncryptedDkgShares;
use signer::storage::model::QualifiedRequestId;
use signer::storage::model::RotateKeysTransaction;
use signer::storage::model::ScriptPubKey;
use signer::storage::model::StacksBlock;
use signer::storage::model::StacksBlockHash;
use signer::storage::model::StacksTxId;
use signer::storage::model::WithdrawalSigner;
use signer::storage::postgres::PgStore;
use signer::storage::DbRead;
use signer::storage::DbWrite;
use signer::testing;
use signer::testing::dummy::SignerSetConfig;
use signer::testing::storage::model::TestData;
use signer::testing::wallet::ContractCallWrapper;

use fake::Fake;
use rand::SeedableRng;
use signer::testing::context::*;
use test_case::test_case;

use crate::setup::TestSweepSetup;
use crate::DATABASE_NUM;

#[cfg_attr(not(feature = "integration-tests"), ignore)]
#[tokio::test]
async fn should_be_able_to_query_bitcoin_blocks() {
    let db_num = DATABASE_NUM.fetch_add(1, Ordering::SeqCst);
    let mut store = testing::storage::new_test_database(db_num, true).await;
    let mut rng = rand::rngs::StdRng::seed_from_u64(42);

    let test_model_params = testing::storage::model::Params {
        num_bitcoin_blocks: 20,
        num_stacks_blocks_per_bitcoin_block: 3,
        num_deposit_requests_per_block: 5,
        num_withdraw_requests_per_block: 5,
        num_signers_per_request: 0,
    };

    let signer_set = testing::wsts::generate_signer_set_public_keys(&mut rng, 7);

    let persisted_model = TestData::generate(&mut rng, &signer_set, &test_model_params);
    let not_persisted_model = TestData::generate(&mut rng, &signer_set, &test_model_params);

    // Write all blocks for the persisted model to the database
    persisted_model.write_to(&mut store).await;

    // Assert that we can query each of the persisted blocks
    for block in &persisted_model.bitcoin_blocks {
        let persisted_block = store
            .get_bitcoin_block(&block.block_hash)
            .await
            .expect("failed to execute query")
            .expect("block doesn't exist in database");

        assert_eq!(&persisted_block, block)
    }

    // Assert that we can't find any blocks that haven't been persisted
    for block in &not_persisted_model.bitcoin_blocks {
        let result = store
            .get_bitcoin_block(&block.block_hash)
            .await
            .expect("failed_to_execute_query");
        assert!(result.is_none());
    }
    signer::testing::storage::drop_db(store).await;
}

struct InitiateWithdrawalRequest {
    deployer: StacksAddress,
}

impl AsContractCall for InitiateWithdrawalRequest {
    const CONTRACT_NAME: &'static str = "sbtc-withdrawal";
    const FUNCTION_NAME: &'static str = "initiate-withdrawal-request";
    /// The stacks address that deployed the contract.
    fn deployer_address(&self) -> StacksAddress {
        self.deployer
    }
    /// The arguments to the clarity function.
    fn as_contract_args(&self) -> Vec<ClarityValue> {
        Vec::new()
    }
    async fn validate<C>(&self, _db: &C, _ctx: &ReqContext) -> Result<(), Error>
    where
        C: Context + Send + Sync,
    {
        Ok(())
    }
}

/// Test that the write_stacks_blocks function does what it is supposed to
/// do, which is store all stacks blocks and store the transactions that we
/// care about, which, naturally, are sBTC related transactions.
#[cfg_attr(not(feature = "integration-tests"), ignore)]
#[test_case(ContractCallWrapper(InitiateWithdrawalRequest {
    deployer: *testing::wallet::WALLET.0.address(),
}); "initiate-withdrawal")]
#[test_case(ContractCallWrapper(CompleteDepositV1 {
    outpoint: bitcoin::OutPoint::null(),
    amount: 123654,
    recipient: PrincipalData::parse("ST1RQHF4VE5CZ6EK3MZPZVQBA0JVSMM9H5PMHMS1Y").unwrap(),
    deployer: *testing::wallet::WALLET.0.address(),
    sweep_txid: BitcoinTxId::from([0; 32]),
    sweep_block_hash: BitcoinBlockHash::from([0; 32]),
    sweep_block_height: 7,
}); "complete-deposit standard recipient")]
#[test_case(ContractCallWrapper(CompleteDepositV1 {
    outpoint: bitcoin::OutPoint::null(),
    amount: 123654,
    recipient: PrincipalData::parse("ST1RQHF4VE5CZ6EK3MZPZVQBA0JVSMM9H5PMHMS1Y.my-contract-name").unwrap(),
    deployer: *testing::wallet::WALLET.0.address(),
    sweep_txid: BitcoinTxId::from([0; 32]),
    sweep_block_hash: BitcoinBlockHash::from([0; 32]),
    sweep_block_height: 7,
}); "complete-deposit contract recipient")]
#[test_case(ContractCallWrapper(AcceptWithdrawalV1 {
    request_id: 0,
    outpoint: bitcoin::OutPoint::null(),
    tx_fee: 3500,
    signer_bitmap: BitArray::ZERO,
    deployer: *testing::wallet::WALLET.0.address(),
    sweep_block_hash: BitcoinBlockHash::from([0; 32]),
    sweep_block_height: 7,
}); "accept-withdrawal")]
#[test_case(ContractCallWrapper(RejectWithdrawalV1 {
    request_id: 0,
    signer_bitmap: BitArray::ZERO,
    deployer: *testing::wallet::WALLET.0.address(),
}); "reject-withdrawal")]
#[test_case(ContractCallWrapper(RotateKeysV1::new(
    &testing::wallet::WALLET.0,
    *testing::wallet::WALLET.0.address(),
)); "rotate-keys")]
#[tokio::test]
async fn writing_stacks_blocks_works<T: AsContractCall>(contract: ContractCallWrapper<T>) {
    let db_num = DATABASE_NUM.fetch_add(1, Ordering::SeqCst);
    let store = testing::storage::new_test_database(db_num, true).await;

    let path = "tests/fixtures/tenure-blocks-0-e5fdeb1a51ba6eb297797a1c473e715c27dc81a58ba82c698f6a32eeccee9a5b.bin";
    let mut file = std::fs::File::open(path).unwrap();
    let mut buf = Vec::new();
    file.read_to_end(&mut buf).unwrap();

    let bytes: &mut &[u8] = &mut buf.as_ref();
    let mut blocks = Vec::new();

    while !bytes.is_empty() {
        blocks.push(NakamotoBlock::consensus_deserialize(bytes).unwrap());
    }

    // Now we add a transaction of a type that we care about into one of
    // the blocks. The other transactions in this block are tenure changes,
    // coinbase transactions, or regular transfer transactions.
    let last_block = blocks.last_mut().unwrap();
    let mut tx = last_block.txs.last().unwrap().clone();

    tx.payload = contract.tx_payload();
    last_block.txs.push(tx);

    // Okay now to save these blocks. We check that all of these blocks are
    // saved and that the transaction that we care about is saved as well.
    let settings = Settings::new_from_default_config().unwrap();
    let txs = storage::postgres::extract_relevant_transactions(&blocks, &settings.signer.deployer);
    let headers = blocks
        .iter()
        .map(model::StacksBlock::try_from)
        .collect::<Result<_, _>>()
        .unwrap();
    store.write_stacks_block_headers(headers).await.unwrap();
    store.write_stacks_transactions(txs).await.unwrap();

    // First check that all blocks are saved
    let sql = "SELECT COUNT(*) FROM sbtc_signer.stacks_blocks";
    let stored_block_count = sqlx::query_scalar::<_, i64>(sql)
        .fetch_one(store.pool())
        .await
        .unwrap();

    assert_eq!(stored_block_count, blocks.len() as i64);

    // Next we check that the one transaction that we care about, the one
    // we just created above, was saved.
    let sql = "SELECT COUNT(*) FROM sbtc_signer.stacks_transactions";
    let stored_transaction_count = sqlx::query_scalar::<_, i64>(sql)
        .fetch_one(store.pool())
        .await
        .unwrap();

    assert_eq!(stored_transaction_count, 1);

    // We have a sanity check that there are more transactions that we
    // could have saved if we saved all transactions.
    let num_transactions = blocks.iter().map(|blk| blk.txs.len()).sum::<usize>();
    more_asserts::assert_gt!(num_transactions, 1);

    // Last let, we check that attempting to store identical blocks is an
    // idempotent operation.
    let headers = blocks
        .iter()
        .map(model::StacksBlock::try_from)
        .collect::<Result<_, _>>()
        .unwrap();
    store.write_stacks_block_headers(headers).await.unwrap();

    let sql = "SELECT COUNT(*) FROM sbtc_signer.stacks_blocks";
    let stored_block_count_again = sqlx::query_scalar::<_, i64>(sql)
        .fetch_one(store.pool())
        .await
        .unwrap();

    // No more blocks were written
    assert_eq!(stored_block_count_again, blocks.len() as i64);
    assert_eq!(stored_block_count_again, stored_block_count);

    let sql = "SELECT COUNT(*) FROM sbtc_signer.stacks_transactions";
    let stored_transaction_count_again = sqlx::query_scalar::<_, i64>(sql)
        .fetch_one(store.pool())
        .await
        .unwrap();

    // No more transactions were written
    assert_eq!(stored_transaction_count_again, 1);
    signer::testing::storage::drop_db(store).await;
}

/// Here we test that the DbRead::stacks_block_exists function works, while
/// implicitly testing the DbWrite::write_stacks_blocks function for the
/// PgStore type
#[cfg_attr(not(feature = "integration-tests"), ignore)]
#[tokio::test]
async fn checking_stacks_blocks_exists_works() {
    let db_num = DATABASE_NUM.fetch_add(1, Ordering::SeqCst);
    let store = testing::storage::new_test_database(db_num, true).await;

    let path = "tests/fixtures/tenure-blocks-0-e5fdeb1a51ba6eb297797a1c473e715c27dc81a58ba82c698f6a32eeccee9a5b.bin";
    let mut file = std::fs::File::open(path).unwrap();
    let mut buf = Vec::new();
    file.read_to_end(&mut buf).unwrap();

    let bytes: &mut &[u8] = &mut buf.as_ref();
    let mut blocks = Vec::new();

    while !bytes.is_empty() {
        blocks.push(NakamotoBlock::consensus_deserialize(bytes).unwrap());
    }

    // Okay, this table is empty and so none of the blocks have
    // been saved yet.
    let any_exist = futures::stream::iter(blocks.iter())
        .any(|block| async { store.stacks_block_exists(block.block_id()).await.unwrap() })
        .await;
    assert!(!any_exist);

    // Okay now to save these blocks.
    let headers = blocks
        .iter()
        .map(model::StacksBlock::try_from)
        .collect::<Result<_, _>>()
        .unwrap();
    store.write_stacks_block_headers(headers).await.unwrap();

    // Now each of them should exist.
    let all_exist = futures::stream::iter(blocks.iter())
        .all(|block| async { store.stacks_block_exists(block.block_id()).await.unwrap() })
        .await;
    assert!(all_exist);
    signer::testing::storage::drop_db(store).await;
}

/// This ensures that the postgres store and the in memory stores returns equivalent results
/// when fetching pending deposit requests
#[cfg_attr(not(feature = "integration-tests"), ignore)]
#[tokio::test]
async fn should_return_the_same_pending_deposit_requests_as_in_memory_store() {
    let db_num = DATABASE_NUM.fetch_add(1, Ordering::SeqCst);
    let mut pg_store = testing::storage::new_test_database(db_num, true).await;
    let mut in_memory_store = storage::in_memory::Store::new_shared();

    let mut rng = rand::rngs::StdRng::seed_from_u64(42);

    let num_signers = 7;
    let context_window = 9;
    let test_model_params = testing::storage::model::Params {
        num_bitcoin_blocks: 20,
        num_stacks_blocks_per_bitcoin_block: 3,
        num_deposit_requests_per_block: 5,
        num_withdraw_requests_per_block: 5,
        num_signers_per_request: 0,
    };
    let signer_set = testing::wsts::generate_signer_set_public_keys(&mut rng, num_signers);
    let test_data = TestData::generate(&mut rng, &signer_set, &test_model_params);

    test_data.write_to(&mut in_memory_store).await;
    test_data.write_to(&mut pg_store).await;

    let chain_tip = in_memory_store
        .get_bitcoin_canonical_chain_tip()
        .await
        .expect("failed to get canonical chain tip")
        .expect("no chain tip");

    assert_eq!(
        pg_store
            .get_bitcoin_canonical_chain_tip()
            .await
            .expect("failed to get canonical chain tip")
            .expect("no chain tip"),
        chain_tip
    );

    let mut pending_deposit_requests = in_memory_store
        .get_pending_deposit_requests(&chain_tip, context_window)
        .await
        .expect("failed to get pending deposit requests");

    pending_deposit_requests.sort();

    let mut pg_pending_deposit_requests = pg_store
        .get_pending_deposit_requests(&chain_tip, context_window)
        .await
        .expect("failed to get pending deposit requests");

    pg_pending_deposit_requests.sort();

    assert_eq!(pending_deposit_requests, pg_pending_deposit_requests);
    signer::testing::storage::drop_db(pg_store).await;
}

/// This ensures that the postgres store and the in memory stores returns equivalent results
/// when fetching pending withdraw requests
#[cfg_attr(not(feature = "integration-tests"), ignore)]
#[tokio::test]
async fn should_return_the_same_pending_withdraw_requests_as_in_memory_store() {
    let db_num = DATABASE_NUM.fetch_add(1, Ordering::SeqCst);
    let mut pg_store = testing::storage::new_test_database(db_num, true).await;
    let mut in_memory_store = storage::in_memory::Store::new_shared();

    let mut rng = rand::rngs::StdRng::seed_from_u64(42);

    let num_signers = 7;
    let context_window = 3;
    let test_model_params = testing::storage::model::Params {
        num_bitcoin_blocks: 20,
        num_stacks_blocks_per_bitcoin_block: 3,
        num_deposit_requests_per_block: 5,
        num_withdraw_requests_per_block: 1,
        num_signers_per_request: 0,
    };

    let signer_set = testing::wsts::generate_signer_set_public_keys(&mut rng, num_signers);
    let test_data = TestData::generate(&mut rng, &signer_set, &test_model_params);

    test_data.write_to(&mut in_memory_store).await;
    test_data.write_to(&mut pg_store).await;

    let chain_tip = in_memory_store
        .get_bitcoin_canonical_chain_tip()
        .await
        .expect("failed to get canonical chain tip")
        .expect("no chain tip");

    assert_eq!(
        pg_store
            .get_bitcoin_canonical_chain_tip()
            .await
            .expect("failed to get canonical chain tip")
            .expect("no chain tip"),
        chain_tip
    );

    let mut pending_withdraw_requests = in_memory_store
        .get_pending_withdrawal_requests(&chain_tip, context_window)
        .await
        .expect("failed to get pending deposit requests");

    pending_withdraw_requests.sort();

    let mut pg_pending_withdraw_requests = pg_store
        .get_pending_withdrawal_requests(&chain_tip, context_window)
        .await
        .expect("failed to get pending deposit requests");

    pg_pending_withdraw_requests.sort();

    assert_eq!(pending_withdraw_requests, pg_pending_withdraw_requests);
    signer::testing::storage::drop_db(pg_store).await;
}

/// This ensures that the postgres store and the in memory stores returns equivalent results
/// when fetching pending accepted deposit requests
#[cfg_attr(not(feature = "integration-tests"), ignore)]
#[tokio::test]
async fn should_return_the_same_pending_accepted_deposit_requests_as_in_memory_store() {
    let db_num = DATABASE_NUM.fetch_add(1, Ordering::SeqCst);
    let mut pg_store = testing::storage::new_test_database(db_num, true).await;
    let mut in_memory_store = storage::in_memory::Store::new_shared();

    let mut rng = rand::rngs::StdRng::seed_from_u64(42);

    let num_signers = 7;
    let context_window = 9;
    let test_model_params = testing::storage::model::Params {
        num_bitcoin_blocks: 20,
        num_stacks_blocks_per_bitcoin_block: 3,
        num_deposit_requests_per_block: 5,
        num_withdraw_requests_per_block: 5,
        num_signers_per_request: num_signers,
    };
    let threshold = 4;

    let signer_set = testing::wsts::generate_signer_set_public_keys(&mut rng, num_signers);
    let test_data = TestData::generate(&mut rng, &signer_set, &test_model_params);

    test_data.write_to(&mut in_memory_store).await;
    test_data.write_to(&mut pg_store).await;

    let chain_tip = in_memory_store
        .get_bitcoin_canonical_chain_tip()
        .await
        .expect("failed to get canonical chain tip")
        .expect("no chain tip");

    assert_eq!(
        pg_store
            .get_bitcoin_canonical_chain_tip()
            .await
            .expect("failed to get canonical chain tip")
            .expect("no chain tip"),
        chain_tip
    );

    let mut pending_accepted_deposit_requests = in_memory_store
        .get_pending_accepted_deposit_requests(&chain_tip, context_window, threshold)
        .await
        .expect("failed to get pending deposit requests");

    pending_accepted_deposit_requests.sort();

    assert!(!pending_accepted_deposit_requests.is_empty());

    let mut pg_pending_accepted_deposit_requests = pg_store
        .get_pending_accepted_deposit_requests(&chain_tip, context_window, threshold)
        .await
        .expect("failed to get pending deposit requests");

    pg_pending_accepted_deposit_requests.sort();

    assert_eq!(
        pending_accepted_deposit_requests,
        pg_pending_accepted_deposit_requests
    );
    signer::testing::storage::drop_db(pg_store).await;
}

/// This ensures that the postgres store and the in memory stores returns equivalent results
/// when fetching pending accepted withdraw requests
#[cfg_attr(not(feature = "integration-tests"), ignore)]
#[tokio::test]
async fn should_return_the_same_pending_accepted_withdraw_requests_as_in_memory_store() {
    let db_num = DATABASE_NUM.fetch_add(1, Ordering::SeqCst);
    let mut pg_store = testing::storage::new_test_database(db_num, true).await;
    let mut in_memory_store = storage::in_memory::Store::new_shared();

    let mut rng = rand::rngs::StdRng::seed_from_u64(42);

    let num_signers = 15;
    let context_window = 3;
    let test_model_params = testing::storage::model::Params {
        num_bitcoin_blocks: 20,
        num_stacks_blocks_per_bitcoin_block: 3,
        num_deposit_requests_per_block: 5,
        num_withdraw_requests_per_block: 1,
        // The signers in these tests vote to reject the request with 50%
        // probability, so the number of signers needs to be a bit above
        // the threshold in order for the test to succeed with accepted
        // requests.
        num_signers_per_request: num_signers,
    };
    let threshold = 4;
    let signer_set = testing::wsts::generate_signer_set_public_keys(&mut rng, num_signers);
    let test_data = TestData::generate(&mut rng, &signer_set, &test_model_params);

    test_data.write_to(&mut in_memory_store).await;
    test_data.write_to(&mut pg_store).await;

    let chain_tip = in_memory_store
        .get_bitcoin_canonical_chain_tip()
        .await
        .expect("failed to get canonical chain tip")
        .expect("no chain tip");

    assert_eq!(
        pg_store
            .get_bitcoin_canonical_chain_tip()
            .await
            .expect("failed to get canonical chain tip")
            .expect("no chain tip"),
        chain_tip
    );

    let mut pending_accepted_withdraw_requests = in_memory_store
        .get_pending_accepted_withdrawal_requests(&chain_tip, context_window, threshold)
        .await
        .expect("failed to get pending_accepted deposit requests");

    pending_accepted_withdraw_requests.sort();

    assert!(!pending_accepted_withdraw_requests.is_empty());

    let mut pg_pending_accepted_withdraw_requests = pg_store
        .get_pending_accepted_withdrawal_requests(&chain_tip, context_window, threshold)
        .await
        .expect("failed to get pending_accepted deposit requests");

    pg_pending_accepted_withdraw_requests.sort();

    assert_eq!(
        pending_accepted_withdraw_requests,
        pg_pending_accepted_withdraw_requests
    );
    signer::testing::storage::drop_db(pg_store).await;
}

/// This ensures that the postgres store and the in memory stores returns
/// equivalent results when fetching pending the last key rotation.
/// TODO(415): Make this robust to multiple key rotations.
#[cfg_attr(not(feature = "integration-tests"), ignore)]
#[tokio::test]
async fn should_return_the_same_last_key_rotation_as_in_memory_store() {
    let db_num = DATABASE_NUM.fetch_add(1, Ordering::SeqCst);
    let mut pg_store = testing::storage::new_test_database(db_num, true).await;
    let mut in_memory_store = storage::in_memory::Store::new_shared();

    let mut rng = rand::rngs::StdRng::seed_from_u64(42);

    let test_model_params = testing::storage::model::Params {
        num_bitcoin_blocks: 20,
        num_stacks_blocks_per_bitcoin_block: 3,
        num_deposit_requests_per_block: 5,
        num_withdraw_requests_per_block: 1,
        num_signers_per_request: 7,
    };
    let num_signers = 7;
    let threshold = 4;
    let signer_set = testing::wsts::generate_signer_set_public_keys(&mut rng, num_signers);
    let test_data = TestData::generate(&mut rng, &signer_set, &test_model_params);

    test_data.write_to(&mut in_memory_store).await;
    test_data.write_to(&mut pg_store).await;

    let chain_tip = in_memory_store
        .get_bitcoin_canonical_chain_tip()
        .await
        .expect("failed to get canonical chain tip")
        .expect("no chain tip");

    let signer_info = testing::wsts::generate_signer_info(&mut rng, num_signers);

    let dummy_wsts_network = network::in_memory::Network::new();
    let mut testing_signer_set =
        testing::wsts::SignerSet::new(&signer_info, threshold, || dummy_wsts_network.connect());
    let dkg_txid = testing::dummy::txid(&fake::Faker, &mut rng);
    let (_, all_shares) = testing_signer_set
        .run_dkg(chain_tip, dkg_txid, &mut rng)
        .await;

    let shares = all_shares.first().unwrap();
    testing_signer_set
        .write_as_rotate_keys_tx(&mut in_memory_store, &chain_tip, shares, &mut rng)
        .await;

    testing_signer_set
        .write_as_rotate_keys_tx(&mut pg_store, &chain_tip, shares, &mut rng)
        .await;

    let last_key_rotation_in_memory = in_memory_store
        .get_last_key_rotation(&chain_tip)
        .await
        .expect("failed to get last key rotation from in memory store");

    let last_key_rotation_pg = pg_store
        .get_last_key_rotation(&chain_tip)
        .await
        .expect("failed to get last key rotation from postgres");

    assert!(last_key_rotation_in_memory.is_some());
    assert_eq!(
        last_key_rotation_pg.as_ref().unwrap().aggregate_key,
        last_key_rotation_in_memory.as_ref().unwrap().aggregate_key
    );
    assert_eq!(
        last_key_rotation_pg.as_ref().unwrap().signer_set,
        last_key_rotation_in_memory.as_ref().unwrap().signer_set
    );
    signer::testing::storage::drop_db(pg_store).await;
}

/// Here we test that we can store deposit request model objects. We also
/// test that if we attempt to write another deposit request then we do not
/// write it and that we do not error.
#[cfg_attr(not(feature = "integration-tests"), ignore)]
#[tokio::test]
async fn writing_deposit_requests_postgres() {
    let db_num = DATABASE_NUM.fetch_add(1, Ordering::SeqCst);
    let store = testing::storage::new_test_database(db_num, true).await;
    let num_rows = 15;
    let mut rng = rand::rngs::StdRng::seed_from_u64(51);
    let deposit_requests: Vec<model::DepositRequest> =
        std::iter::repeat_with(|| fake::Faker.fake_with_rng(&mut rng))
            .take(num_rows)
            .collect();

    // Let's see if we can write these rows to the database.
    store
        .write_deposit_requests(deposit_requests.clone())
        .await
        .unwrap();
    let count =
        sqlx::query_scalar::<_, i64>(r#"SELECT COUNT(*) FROM sbtc_signer.deposit_requests"#)
            .fetch_one(store.pool())
            .await
            .unwrap();
    // Were they all written?
    assert_eq!(num_rows, count as usize);

    // Okay now lets test that we do not write duplicates.
    store
        .write_deposit_requests(deposit_requests)
        .await
        .unwrap();
    let count =
        sqlx::query_scalar::<_, i64>(r#"SELECT COUNT(*) FROM sbtc_signer.deposit_requests"#)
            .fetch_one(store.pool())
            .await
            .unwrap();

    // No new records written right?
    assert_eq!(num_rows, count as usize);
    signer::testing::storage::drop_db(store).await;
}

/// This is very similar to the above test; we test that we can store
/// transaction model objects. We also test that if we attempt to write
/// duplicate transactions then we do not write it and that we do not
/// error.
#[cfg_attr(not(feature = "integration-tests"), ignore)]
#[tokio::test]
async fn writing_transactions_postgres() {
    let db_num = DATABASE_NUM.fetch_add(1, Ordering::SeqCst);
    let store = testing::storage::new_test_database(db_num, true).await;
    let num_rows = 12;
    let mut rng = rand::rngs::StdRng::seed_from_u64(51);
    let mut txs: Vec<model::Transaction> =
        std::iter::repeat_with(|| fake::Faker.fake_with_rng(&mut rng))
            .take(num_rows)
            .collect();

    let parent_hash = bitcoin::BlockHash::from_byte_array([0; 32]);
    let block_hash = bitcoin::BlockHash::from_byte_array([1; 32]);

    txs.iter_mut().for_each(|tx| {
        tx.block_hash = block_hash.to_byte_array();
    });

    let db_block = model::BitcoinBlock {
        block_hash: block_hash.into(),
        block_height: 15,
        parent_hash: parent_hash.into(),
        confirms: Vec::new(),
    };

    // We start by writing the bitcoin block because of the foreign key
    // constraint
    store.write_bitcoin_block(&db_block).await.unwrap();

    // Let's see if we can write these transactions to the database.
    store.write_bitcoin_transactions(txs.clone()).await.unwrap();
    let count =
        sqlx::query_scalar::<_, i64>(r#"SELECT COUNT(*) FROM sbtc_signer.bitcoin_transactions"#)
            .fetch_one(store.pool())
            .await
            .unwrap();
    // Were they all written?
    assert_eq!(num_rows, count as usize);

    // what about the transactions table, the same number of rows should
    // have been written there as well.
    let count = sqlx::query_scalar::<_, i64>(r#"SELECT COUNT(*) FROM sbtc_signer.transactions"#)
        .fetch_one(store.pool())
        .await
        .unwrap();

    assert_eq!(num_rows, count as usize);
    // Okay now lets test that we do not write duplicates.
    store.write_bitcoin_transactions(txs).await.unwrap();
    let count =
        sqlx::query_scalar::<_, i64>(r#"SELECT COUNT(*) FROM sbtc_signer.bitcoin_transactions"#)
            .fetch_one(store.pool())
            .await
            .unwrap();

    // No new records written right?
    assert_eq!(num_rows, count as usize);

    // what about duplicates in the transactions table.
    let count = sqlx::query_scalar::<_, i64>(r#"SELECT COUNT(*) FROM sbtc_signer.transactions"#)
        .fetch_one(store.pool())
        .await
        .unwrap();

    // let's see, who knows what will happen!
    assert_eq!(num_rows, count as usize);
    signer::testing::storage::drop_db(store).await;
}

/// Here we test that we can store completed deposit events.
#[cfg_attr(not(feature = "integration-tests"), ignore)]
#[tokio::test]
async fn writing_completed_deposit_requests_postgres() {
    let db_num = DATABASE_NUM.fetch_add(1, Ordering::SeqCst);
    let store = testing::storage::new_test_database(db_num, true).await;

    let mut rng = rand::rngs::StdRng::seed_from_u64(51);
    let event: CompletedDepositEvent = fake::Faker.fake_with_rng(&mut rng);

    // Let's see if we can write these rows to the database.
    store.write_completed_deposit_event(&event).await.unwrap();
    let mut db_event = sqlx::query_as::<_, ([u8; 32], [u8; 32], i64, [u8; 32], i64)>(
        r#"
            SELECT txid
                 , block_hash
                 , amount
                 , bitcoin_txid
                 , output_index
            FROM sbtc_signer.completed_deposit_events"#,
    )
    .fetch_all(store.pool())
    .await
    .unwrap();
    // Did we only write one row
    assert_eq!(db_event.len(), 1);

    let (txid, block_id, amount, bitcoin_txid, vout) = db_event.pop().unwrap();

    assert_eq!(txid, event.txid.0);
    assert_eq!(block_id, event.block_id.0);
    assert_eq!(amount as u64, event.amount);
    assert_eq!(bitcoin_txid, event.outpoint.txid.to_byte_array());
    assert_eq!(vout as u32, event.outpoint.vout);

    signer::testing::storage::drop_db(store).await;
}

/// Here we test that we can store withdrawal-create events.
#[cfg_attr(not(feature = "integration-tests"), ignore)]
#[tokio::test]
async fn writing_withdrawal_create_requests_postgres() {
    let db_num = DATABASE_NUM.fetch_add(1, Ordering::SeqCst);
    let store = testing::storage::new_test_database(db_num, true).await;

    let mut rng = rand::rngs::StdRng::seed_from_u64(51);
    let event: WithdrawalCreateEvent = fake::Faker.fake_with_rng(&mut rng);

    // Let's see if we can write these rows to the database.
    store.write_withdrawal_create_event(&event).await.unwrap();
    let mut db_event =
        sqlx::query_as::<_, ([u8; 32], [u8; 32], i64, i64, String, Vec<u8>, i64, i64)>(
            r#"
            SELECT txid
                 , block_hash
                 , request_id
                 , amount
                 , sender
                 , recipient
                 , max_fee
                 , block_height
            FROM sbtc_signer.withdrawal_create_events"#,
        )
        .fetch_all(store.pool())
        .await
        .unwrap();
    // Did we only write one row
    assert_eq!(db_event.len(), 1);

    let (txid, block_id, request_id, amount, sender, recipient, max_fee, block_height) =
        db_event.pop().unwrap();

    assert_eq!(txid, event.txid.0);
    assert_eq!(block_id, event.block_id.0);
    assert_eq!(request_id as u64, event.request_id);
    assert_eq!(amount as u64, event.amount);
    assert_eq!(sender, event.sender.to_string());
    assert_eq!(recipient, event.recipient.to_bytes());
    assert_eq!(max_fee as u64, event.max_fee);
    assert_eq!(block_height as u64, event.block_height);

    signer::testing::storage::drop_db(store).await;
}

/// Here we test that we can store withdrawal-accept events.
#[cfg_attr(not(feature = "integration-tests"), ignore)]
#[tokio::test]
async fn writing_withdrawal_accept_requests_postgres() {
    let db_num = DATABASE_NUM.fetch_add(1, Ordering::SeqCst);
    let store = testing::storage::new_test_database(db_num, true).await;

    let mut rng = rand::rngs::StdRng::seed_from_u64(51);
    let event: WithdrawalAcceptEvent = fake::Faker.fake_with_rng(&mut rng);

    // Let's see if we can write these rows to the database.
    store.write_withdrawal_accept_event(&event).await.unwrap();
    let mut db_event =
        sqlx::query_as::<_, ([u8; 32], [u8; 32], i64, [u8; 16], [u8; 32], i64, i64)>(
            r#"
            SELECT txid
                 , block_hash
                 , request_id
                 , signer_bitmap
                 , bitcoin_txid
                 , output_index
                 , fee
            FROM sbtc_signer.withdrawal_accept_events"#,
        )
        .fetch_all(store.pool())
        .await
        .unwrap();
    // Did we only write one row
    assert_eq!(db_event.len(), 1);

    let (txid, block_id, request_id, bitmap, bitcoin_txid, vout, fee) = db_event.pop().unwrap();

    assert_eq!(txid, event.txid.0);
    assert_eq!(block_id, event.block_id.0);
    assert_eq!(request_id as u64, event.request_id);
    assert_eq!(bitmap, event.signer_bitmap.into_inner());
    assert_eq!(bitcoin_txid, event.outpoint.txid.to_byte_array());
    assert_eq!(vout as u32, event.outpoint.vout);
    assert_eq!(fee as u64, event.fee);

    signer::testing::storage::drop_db(store).await;
}

/// Here we test that we can store withdrawal-reject events.
#[cfg_attr(not(feature = "integration-tests"), ignore)]
#[tokio::test]
async fn writing_withdrawal_reject_requests_postgres() {
    let db_num = DATABASE_NUM.fetch_add(1, Ordering::SeqCst);
    let store = testing::storage::new_test_database(db_num, true).await;

    let mut rng = rand::rngs::StdRng::seed_from_u64(51);
    let event: WithdrawalRejectEvent = fake::Faker.fake_with_rng(&mut rng);

    // Let's see if we can write these rows to the database.
    store.write_withdrawal_reject_event(&event).await.unwrap();
    let mut db_event = sqlx::query_as::<_, ([u8; 32], [u8; 32], i64, [u8; 16])>(
        r#"
            SELECT txid
                 , block_hash
                 , request_id
                 , signer_bitmap
            FROM sbtc_signer.withdrawal_reject_events"#,
    )
    .fetch_all(store.pool())
    .await
    .unwrap();
    // Did we only write one row
    assert_eq!(db_event.len(), 1);

    let (txid, block_id, request_id, bitmap) = db_event.pop().unwrap();

    assert_eq!(txid, event.txid.0);
    assert_eq!(block_id, event.block_id.0);
    assert_eq!(request_id as u64, event.request_id);
    assert_eq!(bitmap, event.signer_bitmap.into_inner());

    signer::testing::storage::drop_db(store).await;
}

/// For this test we check that when we get the votes for a deposit request
/// for a specific aggregate key, that we get a vote for all public keys
/// for the specific aggregate key. This includes "implicit" votes where we
/// got no response from a particular signer but so we assume that they
/// vote to reject the transaction.
#[cfg_attr(not(feature = "integration-tests"), ignore)]
#[tokio::test]
async fn fetching_deposit_request_votes() {
    // So we have 7 signers, but we will only receive votes from 4 of them.
    // Three of the votes will be to accept and one explicit reject. The
    // others will be counted as rejections in the query.
    let db_num = DATABASE_NUM.fetch_add(1, Ordering::SeqCst);
    let store = testing::storage::new_test_database(db_num, true).await;

    let mut rng = rand::rngs::StdRng::seed_from_u64(51);
    let signer_set_config = SignerSetConfig {
        num_keys: 7,
        signatures_required: 4,
    };
    let rotate_keys: RotateKeysTransaction = signer_set_config.fake_with_rng(&mut rng);
    // Before we can write the rotate keys into the postgres database, we
    // need to have a transaction in the transactions table.
    let transaction = model::Transaction {
        txid: rotate_keys.txid.into_bytes(),
        tx: Vec::new(),
        tx_type: model::TransactionType::RotateKeys,
        block_hash: fake::Faker.fake_with_rng(&mut rng),
    };
    store.write_transaction(&transaction).await.unwrap();
    store
        .write_rotate_keys_transaction(&rotate_keys)
        .await
        .unwrap();

    let txid: BitcoinTxId = fake::Faker.fake_with_rng(&mut rng);
    let output_index = 2;

    let signer_decisions = [
        model::DepositSigner {
            txid,
            output_index,
            signer_pub_key: rotate_keys.signer_set[0],
            is_accepted: true,
        },
        model::DepositSigner {
            txid,
            output_index,
            signer_pub_key: rotate_keys.signer_set[1],
            is_accepted: false,
        },
        model::DepositSigner {
            txid,
            output_index,
            signer_pub_key: rotate_keys.signer_set[2],
            is_accepted: true,
        },
        model::DepositSigner {
            txid,
            output_index,
            signer_pub_key: rotate_keys.signer_set[3],
            is_accepted: true,
        },
    ];

    for decision in signer_decisions.clone() {
        // Before we can write the decision, we need to make sure that the
        // deposit request is in the database to satisfy the foreign key
        // constraint.
        let random_req: model::DepositRequest = fake::Faker.fake_with_rng(&mut rng);
        let req = model::DepositRequest {
            txid,
            output_index,
            ..random_req
        };
        store.write_deposit_request(&req).await.unwrap();
        store
            .write_deposit_signer_decision(&decision)
            .await
            .unwrap();
    }

    // Okay let's test the query and get the votes.
    let votes = store
        .get_deposit_request_signer_votes(&txid, output_index, &rotate_keys.aggregate_key)
        .await
        .unwrap();

    let mut actual_signer_vote_map: BTreeMap<PublicKey, Option<bool>> = votes
        .iter()
        .map(|vote| (vote.signer_public_key, vote.is_accepted))
        .collect();

    // Let's make sure that the votes are what we expected. For the votes
    // that we've received, they should match exactly.
    for decision in signer_decisions.into_iter() {
        let actual_vote = actual_signer_vote_map
            .remove(&decision.signer_pub_key)
            .unwrap();
        assert_eq!(actual_vote, Some(decision.is_accepted));
    }

    // The remaining keys, the ones were we have not received a vote,
    // should be all None.
    assert!(actual_signer_vote_map.values().all(Option::is_none));

    signer::testing::storage::drop_db(store).await;
}

/// For this test we check that when we get the votes for a withdrawal
/// request for a specific aggregate key, that we get a vote for all public
/// keys for the specific aggregate key. This includes "implicit" votes
/// where we got no response from a particular signer but so we assume that
/// they vote to reject the transaction.
#[cfg_attr(not(feature = "integration-tests"), ignore)]
#[tokio::test]
async fn fetching_withdrawal_request_votes() {
    // So we have 7 signers, but we will only receive votes from 4 of them.
    // Three of the votes will be to accept and one explicit reject. The
    // others will be counted as rejections in the query.
    let db_num = DATABASE_NUM.fetch_add(1, Ordering::SeqCst);
    let store = testing::storage::new_test_database(db_num, true).await;

    let mut rng = rand::rngs::StdRng::seed_from_u64(51);
    let signer_set_config = SignerSetConfig {
        num_keys: 7,
        signatures_required: 4,
    };
    let rotate_keys: RotateKeysTransaction = signer_set_config.fake_with_rng(&mut rng);
    // Before we can write the rotate keys into the postgres database, we
    // need to have a transaction in the transactions table.
    let transaction = model::Transaction {
        txid: rotate_keys.txid.into_bytes(),
        tx: Vec::new(),
        tx_type: model::TransactionType::RotateKeys,
        block_hash: fake::Faker.fake_with_rng(&mut rng),
    };
    store.write_transaction(&transaction).await.unwrap();
    store
        .write_rotate_keys_transaction(&rotate_keys)
        .await
        .unwrap();

    let txid: StacksTxId = fake::Faker.fake_with_rng(&mut rng);
    let block_hash: StacksBlockHash = fake::Faker.fake_with_rng(&mut rng);
    let request_id = 17;

    let signer_decisions = [
        WithdrawalSigner {
            txid,
            block_hash,
            request_id,
            signer_pub_key: rotate_keys.signer_set[0],
            is_accepted: true,
        },
        WithdrawalSigner {
            txid,
            block_hash,
            request_id,
            signer_pub_key: rotate_keys.signer_set[1],
            is_accepted: false,
        },
        WithdrawalSigner {
            txid,
            block_hash,
            request_id,
            signer_pub_key: rotate_keys.signer_set[2],
            is_accepted: true,
        },
        WithdrawalSigner {
            txid,
            block_hash,
            request_id,
            signer_pub_key: rotate_keys.signer_set[3],
            is_accepted: true,
        },
    ];

    for decision in signer_decisions.clone() {
        // Before we can write the decision, we need to make sure that the
        // withdrawal request and stacks block are in the database to
        // satisfy the foreign key constraints.
        let block = StacksBlock {
            block_hash,
            ..fake::Faker.fake_with_rng::<StacksBlock, _>(&mut rng)
        };
        let req = model::WithdrawalRequest {
            txid,
            block_hash,
            request_id,
            ..fake::Faker.fake_with_rng::<model::WithdrawalRequest, _>(&mut rng)
        };

        store.write_stacks_block(&block).await.unwrap();
        store.write_withdrawal_request(&req).await.unwrap();
        store
            .write_withdrawal_signer_decision(&decision)
            .await
            .unwrap();
    }

    let id = QualifiedRequestId { txid, block_hash, request_id };
    // Let's make sure the identifiers match, doesn't hurt too.
    assert_eq!(id, signer_decisions[0].qualified_id());

    // Okay let's test the query and get the votes.
    let votes = store
        .get_withdrawal_request_signer_votes(&id, &rotate_keys.aggregate_key)
        .await
        .unwrap();

    let mut actual_signer_vote_map: BTreeMap<PublicKey, Option<bool>> = votes
        .iter()
        .map(|vote| (vote.signer_public_key, vote.is_accepted))
        .collect();

    // Let's make sure that the votes are what we expected. For the votes
    // that we've received, they should match exactly.
    for decision in signer_decisions.into_iter() {
        let actual_vote = actual_signer_vote_map
            .remove(&decision.signer_pub_key)
            .unwrap();
        assert_eq!(actual_vote, Some(decision.is_accepted));
    }

    // The remaining keys, the ones were we have not received a vote,
    // should be all None.
    assert!(actual_signer_vote_map.values().all(Option::is_none));

    signer::testing::storage::drop_db(store).await;
}

/// For this test we check that the `block_in_canonical_bitcoin_blockchain`
/// function returns false when the input block is not in the canonical
/// bitcoin blockchain.
#[cfg_attr(not(feature = "integration-tests"), ignore)]
#[tokio::test]
async fn block_in_canonical_bitcoin_blockchain_in_other_block_chain() {
    let db_num = DATABASE_NUM.fetch_add(1, Ordering::SeqCst);
    let pg_store = testing::storage::new_test_database(db_num, true).await;
    let mut rng = rand::rngs::StdRng::seed_from_u64(51);

    // This is just a sql test, where we use the `TestData` struct to help
    // populate the database with test data. We set all the other
    // unnecessary parameters to zero.
    let num_signers = 0;
    let test_model_params = testing::storage::model::Params {
        num_bitcoin_blocks: 50,
        num_stacks_blocks_per_bitcoin_block: 0,
        num_deposit_requests_per_block: 0,
        num_withdraw_requests_per_block: 0,
        num_signers_per_request: num_signers,
    };

    let signer_set = testing::wsts::generate_signer_set_public_keys(&mut rng, num_signers);
    // Okay now we generate one blockchain and get its chain tip
    let test_data1 = TestData::generate(&mut rng, &signer_set, &test_model_params);
    // And we generate another blockchain and get its chain tip
    let test_data2 = TestData::generate(&mut rng, &signer_set, &test_model_params);

    test_data1.write_to(&pg_store).await;
    test_data2.write_to(&pg_store).await;

    let chain_tip1 = test_data1
        .bitcoin_blocks
        .iter()
        .max_by_key(|x| (x.block_height, x.block_hash))
        .unwrap();
    let chain_tip2 = test_data2
        .bitcoin_blocks
        .iter()
        .max_by_key(|x| (x.block_height, x.block_hash))
        .unwrap();

    // These shouldn't be equal
    assert_ne!(chain_tip1, chain_tip2);

    // Now for the moment of truth, these chains should have nothing to do
    // with one another.
    let is_in_chain = pg_store
        .in_canonical_bitcoin_blockchain(&chain_tip2.into(), &chain_tip1.into())
        .await
        .unwrap();
    assert!(!is_in_chain);
    let is_in_chain = pg_store
        .in_canonical_bitcoin_blockchain(&chain_tip1.into(), &chain_tip2.into())
        .await
        .unwrap();
    assert!(!is_in_chain);

    // Okay, now let's get a block that we know is in the blockchain.
    let block_ref = {
        let tmp = test_data1
            .get_bitcoin_block(&chain_tip1.parent_hash)
            .unwrap();
        test_data1.get_bitcoin_block(&tmp.parent_hash).unwrap()
    };

    let is_in_chain = pg_store
        .in_canonical_bitcoin_blockchain(&chain_tip1.into(), &block_ref.into())
        .await
        .unwrap();
    assert!(is_in_chain);

    signer::testing::storage::drop_db(pg_store).await;
}

/// For this test we check that the `get_bitcoin_tx` function returns a
/// transaction when the transaction exists in the block, and returns None
/// otherwise.
#[cfg_attr(not(feature = "integration-tests"), ignore)]
#[tokio::test]
async fn we_can_fetch_bitcoin_txs_from_db() {
    let db_num = DATABASE_NUM.fetch_add(1, Ordering::SeqCst);
    let pg_store = testing::storage::new_test_database(db_num, true).await;
    let mut rng = rand::rngs::StdRng::seed_from_u64(51);

    // This is just a sql test, where we use the `TestData` struct to help
    // populate the database with test data. We set all the other
    // unnecessary parameters to zero.
    let num_signers = 0;
    let test_model_params = testing::storage::model::Params {
        num_bitcoin_blocks: 10,
        num_stacks_blocks_per_bitcoin_block: 0,
        num_deposit_requests_per_block: 2,
        num_withdraw_requests_per_block: 0,
        num_signers_per_request: num_signers,
    };

    let signer_set = testing::wsts::generate_signer_set_public_keys(&mut rng, num_signers);
    let test_data = TestData::generate(&mut rng, &signer_set, &test_model_params);
    test_data.write_to(&pg_store).await;

    let tx = test_data.bitcoin_transactions.choose(&mut rng).unwrap();

    // Now let's try fetching this transaction
    let btc_tx = pg_store
        .get_bitcoin_tx(&tx.txid, &tx.block_hash)
        .await
        .unwrap()
        .unwrap();

    assert_eq!(btc_tx.compute_txid(), tx.txid.into());

    // Now let's try fetching this transaction when we know it is missing.
    let txid: BitcoinTxId = fake::Faker.fake_with_rng(&mut rng);
    let block_hash: BitcoinBlockHash = fake::Faker.fake_with_rng(&mut rng);
    // Actual block but missing txid
    let btc_tx = pg_store
        .get_bitcoin_tx(&txid, &tx.block_hash)
        .await
        .unwrap();
    assert!(btc_tx.is_none());
    // Actual txid but missing block
    let btc_tx = pg_store
        .get_bitcoin_tx(&tx.txid, &block_hash)
        .await
        .unwrap();
    assert!(btc_tx.is_none());
    // Now everything is missing
    let btc_tx = pg_store.get_bitcoin_tx(&txid, &block_hash).await.unwrap();
    assert!(btc_tx.is_none());

    signer::testing::storage::drop_db(pg_store).await;
}

/// Check that `is_signer_script_pub_key` correctly returns whether a
/// scriptPubKey value exists in the dkg_shares table.
#[cfg_attr(not(feature = "integration-tests"), ignore)]
#[tokio::test]
async fn is_signer_script_pub_key_checks_dkg_shares_for_script_pubkeys() {
    let db_num = DATABASE_NUM.fetch_add(1, Ordering::SeqCst);
    let db = testing::storage::new_test_database(db_num, true).await;
    let mem = storage::in_memory::Store::new_shared();

    let mut rng = rand::rngs::StdRng::seed_from_u64(51);

    // Okay let's put a row in the dkg_shares table.
    let aggregate_key: PublicKey = fake::Faker.fake_with_rng(&mut rng);
    let script_pubkey: ScriptPubKey = aggregate_key.signers_script_pubkey().into();
    let shares = EncryptedDkgShares {
        script_pubkey: script_pubkey.clone(),
        tweaked_aggregate_key: aggregate_key.signers_tweaked_pubkey().unwrap(),
        encrypted_private_shares: Vec::new(),
        public_shares: Vec::new(),
        aggregate_key,
    };
    db.write_encrypted_dkg_shares(&shares).await.unwrap();
    mem.write_encrypted_dkg_shares(&shares).await.unwrap();

    // Now we have a row in their with our scriptPubKey, let's make sure
    // that the query accurately reports that.
    assert!(db.is_signer_script_pub_key(&script_pubkey).await.unwrap());
    assert!(mem.is_signer_script_pub_key(&script_pubkey).await.unwrap());

    // Now we try the case where it is the script pub key is missing from
    // the database by generating a new one (well it's unlikely to be
    // there).
    let aggregate_key: PublicKey = fake::Faker.fake_with_rng(&mut rng);
    let script_pubkey: ScriptPubKey = aggregate_key.signers_script_pubkey().into();

    assert!(!db.is_signer_script_pub_key(&script_pubkey).await.unwrap());
    assert!(!mem.is_signer_script_pub_key(&script_pubkey).await.unwrap());

    signer::testing::storage::drop_db(db).await;
}

/// The [`DbRead::get_signers_script_pubkeys`] function is only supposed to
/// fetch the last 365 days worth of scriptPubKeys, but if there are no new
/// encrypted shares in the database in a year, we should still return the
/// most recent one.
#[cfg_attr(not(feature = "integration-tests"), ignore)]
#[tokio::test]
async fn get_signers_script_pubkeys_returns_non_empty_vec_old_rows() {
    let db_num = DATABASE_NUM.fetch_add(1, Ordering::SeqCst);
    let db = testing::storage::new_test_database(db_num, true).await;

    let mut rng = rand::rngs::StdRng::seed_from_u64(51);

    let shares: model::EncryptedDkgShares = fake::Faker.fake_with_rng(&mut rng);

    sqlx::query(
        r#"
        INSERT INTO sbtc_signer.dkg_shares (
            aggregate_key
            , tweaked_aggregate_key
            , encrypted_private_shares
            , public_shares
            , script_pubkey
            , created_at
        )
        VALUES ($1, $2, $3, $4, $5, CURRENT_TIMESTAMP - INTERVAL '366 DAYS')
        ON CONFLICT DO NOTHING"#,
    )
    .bind(shares.aggregate_key)
    .bind(shares.tweaked_aggregate_key)
    .bind(&shares.encrypted_private_shares)
    .bind(&shares.public_shares)
    .bind(&shares.script_pubkey)
    .execute(db.pool())
    .await
    .unwrap();

    let keys = db.get_signers_script_pubkeys().await.unwrap();
    assert_eq!(keys.len(), 1);

    signer::testing::storage::drop_db(db).await;
}

/// This tests that deposit requests where there is an associated sweep
/// transaction will show up in the query results from
/// [`DbRead::get_swept_deposit_requests`].
#[cfg_attr(not(feature = "integration-tests"), ignore)]
#[tokio::test]
async fn get_swept_deposit_requests_returns_swept_deposit_requests() {
    let db_num = DATABASE_NUM.fetch_add(1, Ordering::SeqCst);
    let db = testing::storage::new_test_database(db_num, true).await;
    let mut rng = rand::rngs::StdRng::seed_from_u64(51);

    // This query doesn't *need* bitcoind (it's just a query), we just need
    // the transaction data in the database. We use the [`TestSweepSetup`]
    // structure because it has helper functions for generating and storing
    // sweep transactions, and the [`TestSweepSetup`] structure correctly
    // sets up the database.
    let (rpc, faucet) = sbtc::testing::regtest::initialize_blockchain();
    let setup = TestSweepSetup::new_setup(&rpc, &faucet, 1_000_000, &mut rng);

    // We need to manually update the database with new bitcoin block
    // headers.
    crate::setup::backfill_bitcoin_blocks(&db, rpc, &setup.sweep_block_hash).await;

    // This isn't technically required right now, but the deposit
    // transaction is supposed to be there, so future versions of our query
    // can rely on that fact.
    setup.store_deposit_tx(&db).await;

    // We take the sweep transaction as is from the test setup and
    // store it in the database.
    setup.store_sweep_tx(&db).await;

    // Lastly, the request needs to be added to the database. This stores
    // `setup.deposit_request` into the database.
    setup.store_deposit_request(&db).await;

    let chain_tip = setup.sweep_block_hash.into();
    let context_window = 20;

    let mut requests = db
        .get_swept_deposit_requests(&chain_tip, context_window)
        .await
        .unwrap();

    // There should only be one request in the database and it has a sweep
    // trasnaction so the length should be 1.
    assert_eq!(requests.len(), 1);

    // Its details should match that of the deposit request.
    let req = requests.pop().unwrap();
    assert_eq!(req.amount, setup.deposit_request.amount);
    assert_eq!(req.txid, setup.deposit_request.outpoint.txid.into());
    assert_eq!(req.output_index, setup.deposit_request.outpoint.vout);
    assert_eq!(req.recipient, setup.deposit_recipient.into());
    assert_eq!(req.sweep_block_hash, setup.sweep_block_hash.into());
    assert_eq!(req.sweep_block_height, setup.sweep_block_height);
    assert_eq!(req.sweep_txid, setup.sweep_tx_info.txid.into());
    assert_eq!(req.sweep_tx, setup.sweep_tx_info.tx.into());

    signer::testing::storage::drop_db(db).await;
}

/// This function tests that deposit requests that do not have a confirmed
/// response bitcoin transaction are not returned from
/// [`DbRead::get_swept_deposit_requests`].
///
/// We need to update the query before we can activate this test. Right now
/// we do not associate deposit transactions with their sweep transaction,
/// so the query is very dumb. We should fix this once
/// https://github.com/stacks-network/sbtc/issues/585 gets completed.
#[ignore = "Underlying query has not been completed"]
#[tokio::test]
async fn get_swept_deposit_requests_does_not_return_unswept_deposit_requests() {
    let db_num = testing::storage::DATABASE_NUM.fetch_add(1, Ordering::SeqCst);
    let db = testing::storage::new_test_database(db_num, true).await;
    let mut rng = rand::rngs::StdRng::seed_from_u64(51);

    // This query doesn't *need* bitcoind (it's just a query), we just need
    // the transaction data in the database. We use the [`TestSweepSetup`]
    // structure because it has helper functions for generating and storing
    // sweep transactions, and the [`TestSweepSetup`] structure correctly
    // sets up the database.
    let (rpc, faucet) = sbtc::testing::regtest::initialize_blockchain();
    let setup = TestSweepSetup::new_setup(&rpc, &faucet, 1_000_000, &mut rng);

    // We need to manually update the database with new bitcoin block
    // headers.
    crate::setup::backfill_bitcoin_blocks(&db, rpc, &setup.sweep_block_hash).await;

    // This isn't technically required right now, but the deposit
    // transaction is supposed to be there, so future versions of our query
    // can rely on that fact.
    setup.store_deposit_tx(&db).await;

    // The request needs to be added to the database. This stores
    // `setup.deposit_request` into the database.
    setup.store_deposit_request(&db).await;

    // We are supposed to store a sweep transaction, but we haven't, so the
    // deposit request is not considered swept.
    let chain_tip = setup.sweep_block_hash.into();
    let context_window = 20;

    let requests = db
        .get_swept_deposit_requests(&chain_tip, context_window)
        .await
        .unwrap();

    // Womp, the request is not considered swept.
    assert!(requests.is_empty());

    signer::testing::storage::drop_db(db).await;
}

/// This function tests that [`DbRead::get_swept_deposit_requests`]
/// function does not return requests where we have already confirmed a
/// `complete-deposit` contract call transaction on the canonical Stacks
/// blockchain.
///
/// Right now the query in [`DbRead::get_swept_deposit_requests`] does not
/// satisfy that criteria, because it does not check that the
/// `complete-deposit` contract call is on the Stacks blockchain that is
/// associated with the canonical bitcoin blockchain.
#[cfg_attr(not(feature = "integration-tests"), ignore)]
#[tokio::test]
async fn get_swept_deposit_requests_does_not_return_deposit_requests_with_responses() {
    let db_num = testing::storage::DATABASE_NUM.fetch_add(1, Ordering::SeqCst);
    let db = testing::storage::new_test_database(db_num, true).await;
    let mut rng = rand::rngs::StdRng::seed_from_u64(51);

    // This query doesn't *need* bitcoind (it's just a query), we just need
    // the transaction data in the database. We use the [`TestSweepSetup`]
    // structure because it has helper functions for generating and storing
    // sweep transactions, and the [`TestSweepSetup`] structure correctly
    // sets up the database.
    let (rpc, faucet) = sbtc::testing::regtest::initialize_blockchain();
    let setup = TestSweepSetup::new_setup(&rpc, &faucet, 1_000_000, &mut rng);

    // We need to manually update the database with new bitcoin block
    // headers.
    crate::setup::backfill_bitcoin_blocks(&db, rpc, &setup.sweep_block_hash).await;

    // This isn't technically required right now, but the deposit
    // transaction is supposed to be there, so future versions of our query
    // can rely on that fact.
    setup.store_deposit_tx(&db).await;

    // We take the sweep transaction as is from the test setup and
    // store it in the database.
    setup.store_sweep_tx(&db).await;

    // The request needs to be added to the database. This stores
    // `setup.deposit_request` into the database.
    setup.store_deposit_request(&db).await;

    // Here we store an event that signals that the deposit request has been confirmed.
    let event = CompletedDepositEvent {
        txid: fake::Faker.fake_with_rng::<StacksTxId, _>(&mut rng).into(),
        block_id: fake::Faker
            .fake_with_rng::<StacksBlockHash, _>(&mut rng)
            .into(),
        amount: setup.deposit_request.amount,
        outpoint: setup.deposit_request.outpoint,
    };

    db.write_completed_deposit_event(&event).await.unwrap();

    let chain_tip = setup.sweep_block_hash.into();
    let context_window = 20;

    let requests = db
        .get_swept_deposit_requests(&chain_tip, context_window)
        .await
        .unwrap();

    // The only deposit request has a confirmed complete-deposit
    // transaction on the canonical stacks blockchain.
    assert!(requests.is_empty());

    signer::testing::storage::drop_db(db).await;
}

/// This function tests that [`DbRead::get_swept_deposit_requests`]
/// function return requests where we have already confirmed a
/// `complete-deposit` contract call transaction on the Stacks blockchain
/// but that transaction has been reorged while the sweep transaction has not.
#[ignore = "Query does not check for transactions on canonical Stacks blockchain"]
#[tokio::test]
async fn get_swept_deposit_requests_response_tx_reorged() {}

async fn transaction_coordinator_test_environment(
    store: PgStore,
) -> testing::transaction_coordinator::TestEnvironment<
    TestContext<
        storage::postgres::PgStore,
        WrappedMock<MockBitcoinInteract>,
        WrappedMock<MockStacksInteract>,
        WrappedMock<MockEmilyInteract>,
    >,
> {
    let test_model_parameters = testing::storage::model::Params {
        num_bitcoin_blocks: 20,
        num_stacks_blocks_per_bitcoin_block: 3,
        num_deposit_requests_per_block: 5,
        num_withdraw_requests_per_block: 5,
        num_signers_per_request: 7,
    };

    let context = TestContext::builder()
        .with_storage(store)
        .with_mocked_clients()
        .build();

    testing::transaction_coordinator::TestEnvironment {
        context,
        context_window: 5,
        num_signers: 7,
        signing_threshold: 5,
        test_model_parameters,
    }
}

#[cfg_attr(not(feature = "integration-tests"), ignore)]
#[tokio::test]
async fn should_get_signer_utxo_simple() {
    let db_num = testing::storage::DATABASE_NUM.fetch_add(1, Ordering::SeqCst);
    let store = testing::storage::new_test_database(db_num, true).await;

    transaction_coordinator_test_environment(store.clone())
        .await
        .assert_get_signer_utxo_simple()
        .await;

    signer::testing::storage::drop_db(store).await;
}

#[cfg_attr(not(feature = "integration-tests"), ignore)]
#[tokio::test]
async fn should_get_signer_utxo_fork() {
    let db_num = testing::storage::DATABASE_NUM.fetch_add(1, Ordering::SeqCst);
    let store = testing::storage::new_test_database(db_num, true).await;

    transaction_coordinator_test_environment(store.clone())
        .await
        .assert_get_signer_utxo_fork()
        .await;

    signer::testing::storage::drop_db(store).await;
}

#[cfg_attr(not(feature = "integration-tests"), ignore)]
#[tokio::test]
async fn should_get_signer_utxo_unspent() {
    let db_num = testing::storage::DATABASE_NUM.fetch_add(1, Ordering::SeqCst);
    let store = testing::storage::new_test_database(db_num, true).await;

    transaction_coordinator_test_environment(store.clone())
        .await
        .assert_get_signer_utxo_unspent()
        .await;
<<<<<<< HEAD
}

#[cfg_attr(not(feature = "integration-tests"), ignore)]
#[tokio::test]
async fn should_get_signer_utxo_donations() {
    transaction_coordinator_test_environment()
        .await
        .assert_get_signer_utxo_donations()
        .await;
=======

    signer::testing::storage::drop_db(store).await;
>>>>>>> bd0478e9
}<|MERGE_RESOLUTION|>--- conflicted
+++ resolved
@@ -1623,7 +1623,8 @@
         .await
         .assert_get_signer_utxo_unspent()
         .await;
-<<<<<<< HEAD
+
+    signer::testing::storage::drop_db(store).await;
 }
 
 #[cfg_attr(not(feature = "integration-tests"), ignore)]
@@ -1633,8 +1634,4 @@
         .await
         .assert_get_signer_utxo_donations()
         .await;
-=======
-
-    signer::testing::storage::drop_db(store).await;
->>>>>>> bd0478e9
 }