--- conflicted
+++ resolved
@@ -8,14 +8,9 @@
 use blockstack_lib::clarity::vm::Value as ClarityValue;
 use blockstack_lib::codec::StacksMessageCodec;
 use blockstack_lib::types::chainstate::StacksAddress;
-<<<<<<< HEAD
-use blockstack_lib::types::Address;
-
-=======
 use futures::StreamExt;
 
 use signer::error::Error;
->>>>>>> 1989f507
 use signer::network;
 use signer::stacks::contracts::AcceptWithdrawalV1;
 use signer::stacks::contracts::AsContractCall;
@@ -25,44 +20,16 @@
 use signer::stacks::contracts::RotateKeysV1;
 use signer::storage;
 use signer::storage::model;
-<<<<<<< HEAD
-use signer::storage::postgres::PgStore;
-=======
 use signer::storage::DbRead;
 use signer::storage::DbWrite;
->>>>>>> 1989f507
 use signer::testing;
 use signer::testing::wallet::ContractCallWrapper;
 
-<<<<<<< HEAD
-use test_case::test_case;
-
-use bitcoin::hashes::Hash;
-use futures::StreamExt;
-use rand::SeedableRng;
-use signer::storage::DbRead;
-use signer::storage::DbWrite;
-
-const DATABASE_URL: &str = "postgres://user:password@localhost:5432/signer";
-
-/// It's better to create a new pool for each test since there is some
-/// weird bug in sqlx. The issue that can crop up with pool reuse is
-/// basically a PoolTimeOut error. This is a known issue:
-/// https://github.com/launchbadge/sqlx/issues/2567
-fn get_connection_pool() -> sqlx::PgPool {
-    sqlx::postgres::PgPoolOptions::new()
-        .max_connections(1)
-        .acquire_timeout(std::time::Duration::from_secs(5))
-        .connect_lazy(DATABASE_URL)
-        .unwrap()
-}
-=======
 use fake::Fake;
 use rand::SeedableRng;
 use test_case::test_case;
 
 use crate::DATABASE_NUM;
->>>>>>> 1989f507
 
 #[cfg_attr(not(feature = "integration-tests"), ignore)]
 #[tokio::test]
@@ -540,16 +507,6 @@
         pending_accepted_withdraw_requests,
         pg_pending_accepted_withdraw_requests
     );
-<<<<<<< HEAD
-}
-
-/// This ensures that the postgres store and the in memory stores returns equivalent results
-/// when fetching pending the last key rotation
-#[cfg_attr(not(feature = "integration-tests"), ignore)]
-#[sqlx::test]
-async fn should_return_the_same_last_key_rotation_as_in_memory_store(pool: sqlx::PgPool) {
-    let mut pg_store = storage::postgres::PgStore::from(pool);
-=======
     signer::testing::storage::drop_db(pg_store).await;
 }
 
@@ -561,7 +518,6 @@
 async fn should_return_the_same_last_key_rotation_as_in_memory_store() {
     let db_num = DATABASE_NUM.fetch_add(1, Ordering::SeqCst);
     let mut pg_store = signer::testing::storage::new_test_database(db_num).await;
->>>>>>> 1989f507
     let mut in_memory_store = storage::in_memory::Store::new_shared();
 
     let mut rng = rand::rngs::StdRng::seed_from_u64(42);
@@ -626,8 +582,6 @@
         last_key_rotation_pg.as_ref().unwrap().signer_set,
         last_key_rotation_in_memory.as_ref().unwrap().signer_set
     );
-<<<<<<< HEAD
-=======
     signer::testing::storage::drop_db(pg_store).await;
 }
 
@@ -747,5 +701,78 @@
     // let's see, who knows what will happen!
     assert_eq!(num_rows, count as usize);
     signer::testing::storage::drop_db(store).await;
->>>>>>> 1989f507
+}
+
+/// This ensures that the postgres store and the in memory stores returns equivalent results
+/// when fetching pending the last key rotation
+#[cfg_attr(not(feature = "integration-tests"), ignore)]
+#[tokio::test]
+async fn should_return_the_same_last_key_rotation_as_in_memory_store() {
+    let db_num = DATABASE_NUM.fetch_add(1, Ordering::SeqCst);
+    let mut pg_store = signer::testing::storage::new_test_database(db_num).await;
+    let mut in_memory_store = storage::in_memory::Store::new_shared();
+
+    let mut rng = rand::rngs::StdRng::seed_from_u64(42);
+
+    let test_model_params = testing::storage::model::Params {
+        num_bitcoin_blocks: 20,
+        num_stacks_blocks_per_bitcoin_block: 3,
+        num_deposit_requests_per_block: 5,
+        num_withdraw_requests_per_block: 1,
+        num_signers_per_request: 7,
+    };
+    let num_signers = 7;
+    let threshold = 4;
+    let test_data = testing::storage::model::TestData::generate(&mut rng, &test_model_params);
+
+    test_data.write_to(&mut in_memory_store).await;
+    test_data.write_to(&mut pg_store).await;
+
+    let chain_tip = in_memory_store
+        .get_bitcoin_canonical_chain_tip()
+        .await
+        .expect("failed to get canonical chain tip")
+        .expect("no chain tip");
+
+    let signer_info = testing::wsts::generate_signer_info(&mut rng, num_signers);
+
+    let dummy_wsts_network = network::in_memory::Network::new();
+    let mut testing_signer_set =
+        testing::wsts::SignerSet::new(&signer_info, threshold, || dummy_wsts_network.connect());
+    let dkg_txid = testing::dummy::txid(&fake::Faker, &mut rng);
+    let bitcoin_chain_tip = bitcoin::BlockHash::from_byte_array(
+        chain_tip.clone().try_into().expect("conversion failed"),
+    );
+    let (aggregate_key, _) = testing_signer_set
+        .run_dkg(bitcoin_chain_tip, dkg_txid, &mut rng)
+        .await;
+
+    testing_signer_set
+        .write_as_rotate_keys_tx(&mut in_memory_store, &chain_tip, aggregate_key, &mut rng)
+        .await;
+
+    testing_signer_set
+        .write_as_rotate_keys_tx(&mut pg_store, &chain_tip, aggregate_key, &mut rng)
+        .await;
+
+    let last_key_rotation_in_memory = in_memory_store
+        .get_last_key_rotation(&chain_tip)
+        .await
+        .expect("failed to get last key rotation from in memory store");
+
+    let last_key_rotation_pg = pg_store
+        .get_last_key_rotation(&chain_tip)
+        .await
+        .expect("failed to get last key rotation from postgres");
+
+    assert!(last_key_rotation_in_memory.is_some());
+    assert_eq!(
+        last_key_rotation_pg.as_ref().unwrap().aggregate_key,
+        last_key_rotation_in_memory.as_ref().unwrap().aggregate_key
+    );
+    assert_eq!(
+        last_key_rotation_pg.as_ref().unwrap().signer_set,
+        last_key_rotation_in_memory.as_ref().unwrap().signer_set
+    );
+    signer::testing::storage::drop_db(store).await;
 }