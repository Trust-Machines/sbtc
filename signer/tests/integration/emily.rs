--- conflicted
+++ resolved
@@ -572,7 +572,13 @@
         fetched_deposit.status,
         emily_client::models::Status::Accepted
     );
-<<<<<<< HEAD
+    assert_eq!(
+        fetched_deposit.last_update_block_hash,
+        stacks_tip.block_hash.to_string()
+    );
+    assert_eq!(fetched_deposit.last_update_height, stacks_tip.block_height);
+
+    testing::storage::drop_db(db).await;
 
     // TODO: add stacks tx broadcast part once ready and check emily gets updated
 }
@@ -741,13 +747,4 @@
     //     fetched_deposit.fulfillment.unwrap().unwrap().stacks_txid,
     //     stacks_txid.to_string()
     // );
-=======
-    assert_eq!(
-        fetched_deposit.last_update_block_hash,
-        stacks_tip.block_hash.to_string()
-    );
-    assert_eq!(fetched_deposit.last_update_height, stacks_tip.block_height);
-
-    testing::storage::drop_db(db).await;
->>>>>>> 646b8eb2
 }